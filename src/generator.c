--- conflicted
+++ resolved
@@ -774,12 +774,7 @@
 	JSON_CPACK(req, "{s:s,s:[s]}",
 			"method", "mining.passthrough",
 			"params", PACKAGE"/"VERSION);
-<<<<<<< HEAD
-
-	ret = send_json_msg(cs, req);
-=======
 	res = send_json_msg(cs, req);
->>>>>>> ac296e63
 	json_decref(req);
 	if (!res) {
 		LOGWARNING("Failed to send message in passthrough_stratum");
