--- conflicted
+++ resolved
@@ -140,19 +140,13 @@
 struct generator_data {
 	ckpool_t *ckp;
 	mutex_t lock; /* Lock protecting linked lists */
-<<<<<<< HEAD
 	proxy_instance_t *proxies; /* Hash list of all proxies */
 	proxy_instance_t *dead_proxies; /* Disabled proxies */
 	int proxies_generated;
 	int subproxies_generated;
 
 	int proxy_notify_id;	// Globally increasing notify id
-=======
-	proxy_instance_t *proxy_list; /* Linked list of all active proxies */
-	int proxy_notify_id;	/* Globally increasing notify id */
 	server_instance_t *si;	/* Current server instance */
->>>>>>> c7794a3d
-	ckmsgq_t *srvchk;	// Server check message queue
 	pthread_t pth_uprecv;	// User proxy receive thread
 	pthread_t pth_psend;	// Combined proxy send thread
 
@@ -306,15 +300,8 @@
 
 static int gen_loop(proc_instance_t *pi)
 {
-<<<<<<< HEAD
-	server_instance_t *si = NULL;
-	bool reconnecting = false;
+	server_instance_t *si = NULL, *old_si;
 	unix_msg_t *umsg = NULL;
-=======
-	server_instance_t *si = NULL, *old_si;
-	int sockd = -1, ret = 0, selret;
-	unixsock_t *us = &pi->us;
->>>>>>> c7794a3d
 	ckpool_t *ckp = pi->ckp;
 	bool started = false;
 	char *buf = NULL;
@@ -324,16 +311,8 @@
 	int ret = 0;
 
 reconnect:
-<<<<<<< HEAD
 	clear_unix_msg(&umsg);
-	if (si) {
-		kill_server(si);
-		reconnecting = true;
-	}
-=======
-	Close(sockd);
 	old_si = si;
->>>>>>> c7794a3d
 	si = live_server(ckp);
 	if (!si)
 		goto out;
@@ -350,20 +329,11 @@
 		LOGWARNING("Failed over to bitcoind: %s:%s", cs->url, cs->port);
 
 retry:
-<<<<<<< HEAD
 	clear_unix_msg(&umsg);
-	ckmsgq_add(gdata->srvchk, si);
 
 	do {
 		umsg = get_unix_msg(pi);
 		if (unlikely(!umsg &&!ping_main(ckp))) {
-=======
-	Close(sockd);
-
-	do {
-		selret = wait_recv_select(us->sockd, 5);
-		if (!selret && !ping_main(ckp)) {
->>>>>>> c7794a3d
 			LOGEMERG("Generator failed to ping main process, exiting");
 			ret = 1;
 			goto out;
@@ -402,15 +372,7 @@
 				cs->url, cs->port);
 			send_unix_msg(umsg->sockd, "failed");
 		} else {
-<<<<<<< HEAD
-			if (unlikely(!started)) {
-				started = true;
-				LOGWARNING("%s generator ready", ckp->name);
-			}
 			send_unix_msg(umsg->sockd, hash);
-=======
-			send_unix_msg(sockd, hash);
->>>>>>> c7794a3d
 		}
 	} else if (cmdmatch(buf, "getlast")) {
 		int height;
@@ -426,16 +388,7 @@
 				send_unix_msg(umsg->sockd, "failed");
 				goto reconnect;
 			} else {
-<<<<<<< HEAD
-				if (unlikely(!started)) {
-					started = true;
-					LOGWARNING("%s generator ready", ckp->name);
-				}
-
 				send_unix_msg(umsg->sockd, hash);
-=======
-				send_unix_msg(sockd, hash);
->>>>>>> c7794a3d
 				LOGDEBUG("Hash: %s", hash);
 			}
 		}
@@ -2712,13 +2665,8 @@
 retry:
 	clear_unix_msg(&umsg);
 	do {
-<<<<<<< HEAD
 		umsg = get_unix_msg(pi);
 		if (unlikely(!umsg &&!ping_main(ckp))) {
-=======
-		selret = wait_recv_select(us->sockd, 5);
-		if (!selret && !ping_main(ckp)) {
->>>>>>> c7794a3d
 			LOGEMERG("Generator failed to ping main process, exiting");
 			ret = 1;
 			goto out;
@@ -2889,76 +2837,6 @@
 	return ret;
 }
 
-<<<<<<< HEAD
-/* Tell the watchdog what the current server instance is and decide if we
- * should check to see if the higher priority servers are alive and fallback */
-static void server_watchdog(ckpool_t *ckp, server_instance_t *cursi)
-{
-	static time_t last_t = 0;
-	bool alive = false;
-	time_t now_t;
-	int i;
-=======
-static void proxy_watchdog(ckpool_t *ckp, server_instance_t *cursi)
-{
-	gdata_t *gdata = ckp->data;
-	static time_t last_t = 0;
-	bool alive = false;
-	time_t now_t;
-	int i, srvs;
->>>>>>> c7794a3d
-
-	/* Rate limit to checking only once every 5 seconds */
-	now_t = time(NULL);
-	if (now_t <= last_t + 5)
-		return;
-
-	last_t = now_t;
-
-	/* Is this the highest priority server already? */
-	if (!cursi->id)
-		return;
-
-<<<<<<< HEAD
-	for (i = 0; i < ckp->btcds; i++) {
-		server_instance_t *si  = ckp->servers[i];
-=======
-	mutex_lock(&gdata->lock);
-	srvs = ckp->proxies;
-	mutex_unlock(&gdata->lock);
-
-	for (i = 0; i < srvs; i++) {
-		proxy_instance_t *proxi;
-		server_instance_t *si;
-		connsock_t *cs;
-
-		mutex_lock(&gdata->lock);
-		si = ckp->servers[i];
-		proxi = si->data;
-		mutex_unlock(&gdata->lock);
->>>>>>> c7794a3d
-
-		/* Have we reached the current server? */
-		if (si == cursi)
-			return;
-
-<<<<<<< HEAD
-		alive = server_alive(ckp, si, true);
-=======
-		cs = proxi->cs;
-		alive = proxy_alive(ckp, si, proxi, cs, true);
->>>>>>> c7794a3d
-		if (alive)
-			break;
-	}
-	if (alive)
-<<<<<<< HEAD
-		reconnect_generator(ckp);
-=======
-		send_proc(ckp->generator, "reconnect");
->>>>>>> c7794a3d
-}
-
 int generator(proc_instance_t *pi)
 {
 	ckpool_t *ckp = pi->ckp;
@@ -2987,12 +2865,7 @@
 		ret = proxy_mode(ckp, pi);
 	} else
 		ret = server_mode(ckp, pi);
-<<<<<<< HEAD
-	}
 out:
-=======
-
->>>>>>> c7794a3d
 	dealloc(ckp->data);
 	return process_exit(ckp, pi, ret);
 }