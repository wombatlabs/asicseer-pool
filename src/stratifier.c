/*
 * Copyright 2014-2015 Con Kolivas
 *
 * This program is free software; you can redistribute it and/or modify it
 * under the terms of the GNU General Public License as published by the Free
 * Software Foundation; either version 3 of the License, or (at your option)
 * any later version.  See COPYING for more details.
 */

#include "config.h"

#include <arpa/inet.h>
#include <sys/socket.h>
#include <sys/stat.h>
#include <sys/time.h>
#include <sys/types.h>
#include <dirent.h>
#include <fcntl.h>
#include <math.h>
#include <string.h>
#include <unistd.h>

#include "ckpool.h"
#include "libckpool.h"
#include "bitcoin.h"
#include "sha2.h"
#include "stratifier.h"
#include "uthash.h"
#include "utlist.h"

/* Consistent across all pool instances */
static const char *workpadding = "000000800000000000000000000000000000000000000000000000000000000000000000000000000000000080020000";
static const char *scriptsig_header = "01000000010000000000000000000000000000000000000000000000000000000000000000ffffffff";
static uchar scriptsig_header_bin[41];

/* Add unaccounted shares when they arrive, remove them with each update of
 * rolling stats. */
struct pool_stats {
	tv_t start_time;
	ts_t last_update;

	int workers;
	int users;
	int disconnected;

	/* Absolute shares stats */
	int64_t unaccounted_shares;
	int64_t accounted_shares;

	/* Cycle of 32 to determine which users to dump stats on */
	uint8_t userstats_cycle;

	/* Shares per second for 1/5/15/60 minute rolling averages */
	double sps1;
	double sps5;
	double sps15;
	double sps60;

	/* Diff shares stats */
	int64_t unaccounted_diff_shares;
	int64_t accounted_diff_shares;
	int64_t unaccounted_rejects;
	int64_t accounted_rejects;

	/* Diff shares per second for 1/5/15... minute rolling averages */
	double dsps1;
	double dsps5;
	double dsps15;
	double dsps60;
	double dsps360;
	double dsps1440;
	double dsps10080;
};

typedef struct pool_stats pool_stats_t;

struct workbase {
	/* Hash table data */
	UT_hash_handle hh;
	int64_t id;
	char idstring[20];

	ts_t gentime;

	/* GBT/shared variables */
	char target[68];
	double diff;
	double network_diff;
	uint32_t version;
	uint32_t curtime;
	char prevhash[68];
	char ntime[12];
	uint32_t ntime32;
	char bbversion[12];
	char nbit[12];
	uint64_t coinbasevalue;
	int height;
	char *flags;
	int transactions;
	char *txn_data;
	char *txn_hashes;
	int merkles;
	char merklehash[16][68];
	char merklebin[16][32];
	json_t *merkle_array;

	/* Template variables, lengths are binary lengths! */
	char *coinb1; // coinbase1
	uchar *coinb1bin;
	int coinb1len; // length of above

	char enonce1const[32]; // extranonce1 section that is constant
	uchar enonce1constbin[16];
	int enonce1constlen; // length of above - usually zero unless proxying
	int enonce1varlen; // length of unique extranonce1 string for each worker - usually 8

	int enonce2varlen; // length of space left for extranonce2 - usually 8 unless proxying

	char *coinb2; // coinbase2
	uchar *coinb2bin;
	int coinb2len; // length of above

	/* Cached header binary */
	char headerbin[112];

	char *logdir;

	ckpool_t *ckp;
	bool proxy; /* This workbase is proxied work */
};

typedef struct workbase workbase_t;

struct json_params {
	json_t *method;
	json_t *params;
	json_t *id_val;
	int64_t client_id;
	char address[INET6_ADDRSTRLEN];
};

typedef struct json_params json_params_t;

/* Stratum json messages with their associated client id */
struct smsg {
	json_t *json_msg;
	int64_t client_id;
	char address[INET6_ADDRSTRLEN];
};

typedef struct smsg smsg_t;

struct user_instance;
struct worker_instance;
struct stratum_instance;

typedef struct user_instance user_instance_t;
typedef struct worker_instance worker_instance_t;
typedef struct stratum_instance stratum_instance_t;

struct user_instance {
	UT_hash_handle hh;
	char username[128];
	int64_t id;
	char *secondaryuserid;
	bool btcaddress;

	/* A linked list of all connected instances of this user */
	stratum_instance_t *clients;

	/* A linked list of all connected workers of this user */
	worker_instance_t *worker_instances;

	int workers;

	double best_diff; /* Best share found by this user */

	double dsps1; /* Diff shares per second, 1 minute rolling average */
	double dsps5; /* ... 5 minute ... */
	double dsps60;/* etc */
	double dsps1440;
	double dsps10080;
	tv_t last_share;
	tv_t last_update;

	bool authorised; /* Has this username ever been authorised? */
	time_t auth_time;
	time_t failed_authtime; /* Last time this username failed to authorise */
	int auth_backoff; /* How long to reject any auth attempts since last failure */
};

/* Combined data from workers with the same workername */
struct worker_instance {
	user_instance_t *user_instance;
	char *workername;

	worker_instance_t *next;
	worker_instance_t *prev;

	double dsps1;
	double dsps5;
	double dsps60;
	double dsps1440;
	tv_t last_share;
	tv_t last_update;
	time_t start_time;

	double best_diff; /* Best share found by this worker */
	int mindiff; /* User chosen mindiff */

	bool idle;
	bool notified_idle;
};

typedef struct stratifier_data sdata_t;

typedef struct proxy_base proxy_t;

/* Per client stratum instance == workers */
struct stratum_instance {
	UT_hash_handle hh;
	int64_t id;

	stratum_instance_t *next;
	stratum_instance_t *prev;

	/* Reference count for when this instance is used outside of the
	 * instance_lock */
	int ref;

	char enonce1[32];
	uchar enonce1bin[16];
	char enonce1var[12];
	uint64_t enonce1_64;

	int64_t diff; /* Current diff */
	int64_t old_diff; /* Previous diff */
	int64_t diff_change_job_id; /* Last job_id we changed diff */
	double dsps1; /* Diff shares per second, 1 minute rolling average */
	double dsps5; /* ... 5 minute ... */
	double dsps60;/* etc */
	double dsps1440;
	double dsps10080;
	tv_t ldc; /* Last diff change */
	int ssdc; /* Shares since diff change */
	tv_t first_share;
	tv_t last_share;
	time_t first_invalid; /* Time of first invalid in run of non stale rejects */
	time_t start_time;

	char address[INET6_ADDRSTRLEN];
	bool subscribed;
	bool authorising; /* In progress, protected by instance_lock */
	bool authorised;
	bool dropped;
	bool idle;
	int reject;	/* Indicator that this client is having a run of rejects
			 * or other problem and should be dropped lazily if
			 * this is set to 2 */

	bool reconnect; /* Do we need to send this client a reconnect message */
	time_t reconnect_request; /* The time we sent a reconnect message */

	user_instance_t *user_instance;
	worker_instance_t *worker_instance;

	char *useragent;
	char *workername;
	int64_t user_id;
	int server; /* Which server is this instance bound to */

	ckpool_t *ckp;

	time_t last_txns; /* Last time this worker requested txn hashes */
	time_t disconnected_time; /* Time this instance disconnected */

	int64_t suggest_diff; /* Stratum client suggested diff */
	double best_diff; /* Best share found by this instance */

	sdata_t *sdata; /* Which sdata this client is bound to */
	proxy_t *proxy; /* Proxy this is bound to in proxy mode */
	int64_t proxyid; /* Which proxy id  */
	int subproxyid; /* Which subproxy */
};

struct share {
	UT_hash_handle hh;
	uchar hash[32];
	int64_t workbase_id;
};

typedef struct share share_t;

struct proxy_base {
	UT_hash_handle hh;
	UT_hash_handle sh; /* For subproxy hashlist */
	proxy_t *next; /* For retired subproxies */
	proxy_t *prev;
	int64_t id;
	int low_id;
	int subid;

	double diff;

	char enonce1[32];
	uchar enonce1bin[16];
	int enonce1constlen;
	int enonce1varlen;

	int nonce2len;
	int enonce2varlen;

	bool subscribed;
	bool notified;

	int64_t clients; /* Incrementing client count */
	int64_t max_clients; /* Maximum number of clients per subproxy */
	int64_t bound_clients; /* Currently actively bound clients */
	int64_t combined_clients; /* Total clients of all subproxies of a parent proxy */
	int64_t headroom; /* Temporary variable when calculating how many more clients can bind */

	int subproxy_count; /* Number of subproxies */
	proxy_t *parent; /* Parent proxy of each subproxy */
	proxy_t *subproxies; /* Hashlist of subproxies sorted by subid */
	sdata_t *sdata; /* Unique stratifer data for each subproxy */
	bool dead;
};

struct stratifier_data {
	ckpool_t *ckp;

	char pubkeytxnbin[25];
	char donkeytxnbin[25];

	pool_stats_t stats;
	/* Protects changes to pool stats */
	mutex_t stats_lock;

	/* Serialises sends/receives to ckdb if possible */
	mutex_t ckdb_lock;

	bool ckdb_offline;
	bool verbose;

	uint64_t enonce1_64;

	/* For protecting the hashtable data */
	cklock_t workbase_lock;

	/* For the hashtable of all workbases */
	workbase_t *workbases;
	workbase_t *current_workbase;
	int workbases_generated;

	int64_t workbase_id;
	int64_t blockchange_id;
	char lasthash[68];
	char lastswaphash[68];

	ckmsgq_t *ssends;	// Stratum sends
	ckmsgq_t *srecvs;	// Stratum receives
	ckmsgq_t *ckdbq;	// ckdb
	ckmsgq_t *sshareq;	// Stratum share sends
	ckmsgq_t *sauthq;	// Stratum authorisations
	ckmsgq_t *stxnq;	// Transaction requests

	int64_t user_instance_id;

	/* Stratum_instances hashlist is stored by id, whereas disconnected_instances
	 * is sorted by enonce1_64. */
	stratum_instance_t *stratum_instances;
	stratum_instance_t *disconnected_instances;

	int stratum_generated;
	int disconnected_generated;

	user_instance_t *user_instances;

	/* Protects both stratum and user instances */
	cklock_t instance_lock;

	share_t *shares;
	mutex_t share_lock;

	int64_t shares_generated;

	/* Linked list of block solves, added to during submission, removed on
	 * accept/reject. It is likely we only ever have one solve on here but
	 * you never know... */
	mutex_t block_lock;
	ckmsg_t *block_solves;

	/* Generator message priority */
	int gen_priority;

	int proxy_count; /* Total proxies generated (not necessarily still alive) */
	proxy_t *proxy; /* Current proxy in use */
	proxy_t *proxies; /* Hashlist of all proxies */
	mutex_t proxy_lock; /* Protects all proxy data */
	proxy_t *subproxy; /* Which subproxy this sdata belongs to in proxy mode */
};

typedef struct json_entry json_entry_t;

struct json_entry {
	json_entry_t *next;
	json_entry_t *prev;
	json_t *val;
};

/* Priority levels for generator messages */
#define GEN_LAX 0
#define GEN_NORMAL 1
#define GEN_PRIORITY 2

#define ID_AUTH 0
#define ID_WORKINFO 1
#define ID_AGEWORKINFO 2
#define ID_SHARES 3
#define ID_SHAREERR 4
#define ID_POOLSTATS 5
#define ID_WORKERSTATS 6
#define ID_BLOCK 7
#define ID_ADDRAUTH 8
#define ID_HEARTBEAT 9

static const char *ckdb_ids[] = {
	"authorise",
	"workinfo",
	"ageworkinfo",
	"shares",
	"shareerror",
	"poolstats",
	"workerstats",
	"block",
	"addrauth",
	"heartbeat"
};

static void generate_coinbase(const ckpool_t *ckp, workbase_t *wb)
{
	uint64_t *u64, g64, d64 = 0;
	sdata_t *sdata = ckp->data;
	char header[228];
	int len, ofs = 0;
	ts_t now;

	/* Set fixed length coinb1 arrays to be more than enough */
	wb->coinb1 = ckzalloc(256);
	wb->coinb1bin = ckzalloc(128);

	/* Strings in wb should have been zero memset prior. Generate binary
	 * templates first, then convert to hex */
	memcpy(wb->coinb1bin, scriptsig_header_bin, 41);
	ofs += 41; // Fixed header length;

	ofs++; // Script length is filled in at the end @wb->coinb1bin[41];

	/* Put block height at start of template */
	len = ser_number(wb->coinb1bin + ofs, wb->height);
	ofs += len;

	/* Followed by flag */
	len = strlen(wb->flags) / 2;
	wb->coinb1bin[ofs++] = len;
	hex2bin(wb->coinb1bin + ofs, wb->flags, len);
	ofs += len;

	/* Followed by timestamp */
	ts_realtime(&now);
	len = ser_number(wb->coinb1bin + ofs, now.tv_sec);
	ofs += len;

	/* Followed by our unique randomiser based on the nsec timestamp */
	len = ser_number(wb->coinb1bin + ofs, now.tv_nsec);
	ofs += len;

	wb->enonce1varlen = ckp->nonce1length;
	wb->enonce2varlen = ckp->nonce2length;
	wb->coinb1bin[ofs++] = wb->enonce1varlen + wb->enonce2varlen;

	wb->coinb1len = ofs;

	len = wb->coinb1len - 41;

	len += wb->enonce1varlen;
	len += wb->enonce2varlen;

	wb->coinb2bin = ckzalloc(256);
	memcpy(wb->coinb2bin, "\x0a\x63\x6b\x70\x6f\x6f\x6c", 7);
	wb->coinb2len = 7;
	if (ckp->btcsig) {
		int siglen = strlen(ckp->btcsig);

		LOGDEBUG("Len %d sig %s", siglen, ckp->btcsig);
		if (siglen) {
			wb->coinb2bin[wb->coinb2len++] = siglen;
			memcpy(wb->coinb2bin + wb->coinb2len, ckp->btcsig, siglen);
			wb->coinb2len += siglen;
		}
	}
	len += wb->coinb2len;

	wb->coinb1bin[41] = len - 1; /* Set the length now */
	__bin2hex(wb->coinb1, wb->coinb1bin, wb->coinb1len);
	LOGDEBUG("Coinb1: %s", wb->coinb1);
	/* Coinbase 1 complete */

	memcpy(wb->coinb2bin + wb->coinb2len, "\xff\xff\xff\xff", 4);
	wb->coinb2len += 4;

	// Generation value
	g64 = wb->coinbasevalue;
	if (ckp->donvalid) {
		d64 = g64 / 200; // 0.5% donation
		g64 -= d64; // To guarantee integers add up to the original coinbasevalue
		wb->coinb2bin[wb->coinb2len++] = 2; // 2 transactions
	} else
		wb->coinb2bin[wb->coinb2len++] = 1; // 2 transactions

	u64 = (uint64_t *)&wb->coinb2bin[wb->coinb2len];
	*u64 = htole64(g64);
	wb->coinb2len += 8;

	wb->coinb2bin[wb->coinb2len++] = 25;
	memcpy(wb->coinb2bin + wb->coinb2len, sdata->pubkeytxnbin, 25);
	wb->coinb2len += 25;

	if (ckp->donvalid) {
		u64 = (uint64_t *)&wb->coinb2bin[wb->coinb2len];
		*u64 = htole64(d64);
		wb->coinb2len += 8;

		wb->coinb2bin[wb->coinb2len++] = 25;
		memcpy(wb->coinb2bin + wb->coinb2len, sdata->donkeytxnbin, 25);
		wb->coinb2len += 25;
	}

	wb->coinb2len += 4; // Blank lock

	wb->coinb2 = bin2hex(wb->coinb2bin, wb->coinb2len);
	LOGDEBUG("Coinb2: %s", wb->coinb2);
	/* Coinbase 2 complete */

	snprintf(header, 225, "%s%s%s%s%s%s%s",
		 wb->bbversion, wb->prevhash,
		 "0000000000000000000000000000000000000000000000000000000000000000",
		 wb->ntime, wb->nbit,
		 "00000000", /* nonce */
		 workpadding);
	LOGDEBUG("Header: %s", header);
	hex2bin(wb->headerbin, header, 112);
}

static void stratum_broadcast_update(sdata_t *sdata, const workbase_t *wb, bool clean);

static void clear_workbase(workbase_t *wb)
{
	free(wb->flags);
	free(wb->txn_data);
	free(wb->txn_hashes);
	free(wb->logdir);
	free(wb->coinb1bin);
	free(wb->coinb1);
	free(wb->coinb2bin);
	free(wb->coinb2);
	json_decref(wb->merkle_array);
	free(wb);
}

/* Remove all shares with a workbase id less than wb_id for block changes */
static void purge_share_hashtable(sdata_t *sdata, const int64_t wb_id)
{
	share_t *share, *tmp;
	int purged = 0;

	mutex_lock(&sdata->share_lock);
	HASH_ITER(hh, sdata->shares, share, tmp) {
		if (share->workbase_id < wb_id) {
			HASH_DEL(sdata->shares, share);
			dealloc(share);
			purged++;
		}
	}
	mutex_unlock(&sdata->share_lock);

	if (purged)
		LOGINFO("Cleared %d shares from share hashtable", purged);
}

/* Remove all shares with a workbase id == wb_id being discarded */
static void age_share_hashtable(sdata_t *sdata, const int64_t wb_id)
{
	share_t *share, *tmp;
	int aged = 0;

	mutex_lock(&sdata->share_lock);
	HASH_ITER(hh, sdata->shares, share, tmp) {
		if (share->workbase_id == wb_id) {
			HASH_DEL(sdata->shares, share);
			dealloc(share);
			aged++;
		}
	}
	mutex_unlock(&sdata->share_lock);

	if (aged)
		LOGINFO("Aged %d shares from share hashtable", aged);
}

static char *status_chars = "|/-\\";

/* Absorbs the json and generates a ckdb json message, logs it to the ckdb
 * log and returns the malloced message. */
static char *ckdb_msg(ckpool_t *ckp, json_t *val, const int idtype)
{
	char *json_msg = json_dumps(val, JSON_COMPACT);
	char logname[512];
	char *ret = NULL;

	if (unlikely(!json_msg))
		goto out;
	ASPRINTF(&ret, "%s.id.json=%s", ckdb_ids[idtype], json_msg);
	free(json_msg);
out:
	json_decref(val);
	snprintf(logname, 511, "%s%s", ckp->logdir, ckp->ckdb_name);
	rotating_log(logname, ret);
	return ret;
}

static void _ckdbq_add(ckpool_t *ckp, const int idtype, json_t *val, const char *file,
		       const char *func, const int line)
{
	static time_t time_counter;
	sdata_t *sdata = ckp->data;
	static int counter = 0;
	char *json_msg;
	time_t now_t;
	char ch;

	if (unlikely(!val)) {
		LOGWARNING("Invalid json sent to ckdbq_add from %s %s:%d", file, func, line);
		return;
	}

	now_t = time(NULL);
	if (now_t != time_counter) {
		/* Rate limit to 1 update per second */
		time_counter = now_t;
		ch = status_chars[(counter++) & 0x3];
		fprintf(stdout, "%c\r", ch);
		fflush(stdout);
	}

	if (CKP_STANDALONE(ckp))
		return json_decref(val);

	json_msg = ckdb_msg(ckp, val, idtype);
	if (unlikely(!json_msg)) {
		LOGWARNING("Failed to dump json from %s %s:%d", file, func, line);
		return;
	}

	ckmsgq_add(sdata->ckdbq, json_msg);
}

#define ckdbq_add(ckp, idtype, val) _ckdbq_add(ckp, idtype, val, __FILE__, __func__, __LINE__)

static void send_workinfo(ckpool_t *ckp, const workbase_t *wb)
{
	char cdfield[64];
	json_t *val;

	sprintf(cdfield, "%lu,%lu", wb->gentime.tv_sec, wb->gentime.tv_nsec);

	JSON_CPACK(val, "{sI,ss,ss,ss,ss,ss,ss,ss,ss,sI,so,ss,ss,ss,ss}",
			"workinfoid", wb->id,
			"poolinstance", ckp->name,
			"transactiontree", wb->txn_hashes,
			"prevhash", wb->prevhash,
			"coinbase1", wb->coinb1,
			"coinbase2", wb->coinb2,
			"version", wb->bbversion,
			"ntime", wb->ntime,
			"bits", wb->nbit,
			"reward", wb->coinbasevalue,
			"merklehash", json_deep_copy(wb->merkle_array),
			"createdate", cdfield,
			"createby", "code",
			"createcode", __func__,
			"createinet", ckp->serverurl[0]);
	ckdbq_add(ckp, ID_WORKINFO, val);
}

static void send_ageworkinfo(ckpool_t *ckp, const int64_t id)
{
	char cdfield[64];
	ts_t ts_now;
	json_t *val;

	ts_realtime(&ts_now);
	sprintf(cdfield, "%lu,%lu", ts_now.tv_sec, ts_now.tv_nsec);

	JSON_CPACK(val, "{sI,ss,ss,ss,ss,ss}",
			"workinfoid", id,
			"poolinstance", ckp->name,
			"createdate", cdfield,
			"createby", "code",
			"createcode", __func__,
			"createinet", ckp->serverurl[0]);
	ckdbq_add(ckp, ID_AGEWORKINFO, val);
}

/* Add a new workbase to the table of workbases. Sdata is the global data in
 * pool mode but unique to each subproxy in proxy mode */
static void add_base(ckpool_t *ckp, sdata_t *sdata, workbase_t *wb, bool *new_block)
{
	workbase_t *tmp, *tmpa, *aged = NULL;
	sdata_t *ckp_sdata = ckp->data;
	int len, ret;

	ts_realtime(&wb->gentime);
	wb->network_diff = diff_from_nbits(wb->headerbin + 72);

	len = strlen(ckp->logdir) + 8 + 1 + 16 + 1;
	wb->logdir = ckzalloc(len);

	/* In proxy mode, the wb->id is received in the notify update and
	 * we set workbase_id from it. In server mode the stratifier is
	 * setting the workbase_id */
	ck_wlock(&sdata->workbase_lock);
	ckp_sdata->workbases_generated++;
	if (!ckp->proxy)
		wb->id = sdata->workbase_id++;
	else
		sdata->workbase_id = wb->id;
	if (strncmp(wb->prevhash, sdata->lasthash, 64)) {
		char bin[32], swap[32];

		*new_block = true;
		memcpy(sdata->lasthash, wb->prevhash, 65);
		hex2bin(bin, sdata->lasthash, 32);
		swap_256(swap, bin);
		__bin2hex(sdata->lastswaphash, swap, 32);
		sdata->blockchange_id = wb->id;
	}
	if (*new_block && ckp->logshares) {
		sprintf(wb->logdir, "%s%08x/", ckp->logdir, wb->height);
		ret = mkdir(wb->logdir, 0750);
		if (unlikely(ret && errno != EEXIST))
			LOGERR("Failed to create log directory %s", wb->logdir);
	}
	sprintf(wb->idstring, "%016lx", wb->id);
	if (ckp->logshares)
		sprintf(wb->logdir, "%s%08x/%s", ckp->logdir, wb->height, wb->idstring);

	/* Is this long enough to ensure we don't dereference a workbase
	 * immediately? Should be unless clock changes 10 minutes so we use
	 * ts_realtime */
	HASH_ITER(hh, sdata->workbases, tmp, tmpa) {
		if (HASH_COUNT(sdata->workbases) < 3)
			break;
		if (wb == tmp)
			continue;
		/*  Age old workbases older than 10 minutes old */
		if (tmp->gentime.tv_sec < wb->gentime.tv_sec - 600) {
			HASH_DEL(sdata->workbases, tmp);
			aged = tmp;
			break;
		}
	}
	HASH_ADD_I64(sdata->workbases, id, wb);
	sdata->current_workbase = wb;
	ck_wunlock(&sdata->workbase_lock);

	if (*new_block)
		purge_share_hashtable(sdata, wb->id);

	send_workinfo(ckp, wb);

	/* Send the aged work message to ckdb once we have dropped the workbase lock
	 * to prevent taking recursive locks */
	if (aged) {
		send_ageworkinfo(ckp, aged->id);
		age_share_hashtable(sdata, aged->id);
		clear_workbase(aged);
	}
}

/* Mandatory send_recv to the generator which sets the message priority if this
 * message is higher priority. Races galore on gen_priority mean this might
 * read the wrong priority but occasional wrong values are harmless. */
static char *__send_recv_generator(ckpool_t *ckp, const char *msg, const int prio)
{
	sdata_t *sdata = ckp->data;
	char *buf = NULL;
	bool set;

	if (prio > sdata->gen_priority) {
		sdata->gen_priority = prio;
		set = true;
	} else
		set = false;
	buf = send_recv_proc(ckp->generator, msg);
	if (unlikely(!buf))
		buf = strdup("failed");
	if (set)
		sdata->gen_priority = 0;

	return buf;
}

/* Conditionally send_recv a message only if it's equal or higher priority than
 * any currently being serviced. NULL is returned if the request is not
 * processed for priority reasons, "failed" for an actual failure. */
static char *send_recv_generator(ckpool_t *ckp, const char *msg, const int prio)
{
	sdata_t *sdata = ckp->data;
	char *buf = NULL;

	if (prio >= sdata->gen_priority)
		buf = __send_recv_generator(ckp, msg, prio);
	return buf;
}

static void send_generator(const ckpool_t *ckp, const char *msg, const int prio)
{
	sdata_t *sdata = ckp->data;
	bool set;

	if (prio > sdata->gen_priority) {
		sdata->gen_priority = prio;
		set = true;
	} else
		set = false;
	send_proc(ckp->generator, msg);
	if (set)
		sdata->gen_priority = 0;
}

struct update_req {
	pthread_t *pth;
	ckpool_t *ckp;
	int prio;
};

static void broadcast_ping(sdata_t *sdata);

/* This function assumes it will only receive a valid json gbt base template
 * since checking should have been done earlier, and creates the base template
 * for generating work templates. */
static void *do_update(void *arg)
{
	struct update_req *ur = (struct update_req *)arg;
	ckpool_t *ckp = ur->ckp;
	sdata_t *sdata = ckp->data;
	bool new_block = false;
	int prio = ur->prio;
	bool ret = false;
	workbase_t *wb;
	json_t *val;
	char *buf;

	pthread_detach(pthread_self());
	rename_proc("updater");

	buf = send_recv_generator(ckp, "getbase", prio);
	if (unlikely(!buf)) {
		LOGNOTICE("Get base in update_base delayed due to higher priority request");
		goto out;
	}
	if (unlikely(cmdmatch(buf, "failed"))) {
		LOGWARNING("Generator returned failure in update_base");
		goto out;
	}

	wb = ckzalloc(sizeof(workbase_t));
	wb->ckp = ckp;
	val = json_loads(buf, 0, NULL);

	json_strcpy(wb->target, val, "target");
	json_dblcpy(&wb->diff, val, "diff");
	json_uintcpy(&wb->version, val, "version");
	json_uintcpy(&wb->curtime, val, "curtime");
	json_strcpy(wb->prevhash, val, "prevhash");
	json_strcpy(wb->ntime, val, "ntime");
	sscanf(wb->ntime, "%x", &wb->ntime32);
	json_strcpy(wb->bbversion, val, "bbversion");
	json_strcpy(wb->nbit, val, "nbit");
	json_uint64cpy(&wb->coinbasevalue, val, "coinbasevalue");
	json_intcpy(&wb->height, val, "height");
	json_strdup(&wb->flags, val, "flags");
	json_intcpy(&wb->transactions, val, "transactions");
	if (wb->transactions) {
		json_strdup(&wb->txn_data, val, "txn_data");
		json_strdup(&wb->txn_hashes, val, "txn_hashes");
	} else
		wb->txn_hashes = ckzalloc(1);
	json_intcpy(&wb->merkles, val, "merkles");
	wb->merkle_array = json_array();
	if (wb->merkles) {
		json_t *arr;
		int i;

		arr = json_object_get(val, "merklehash");
		for (i = 0; i < wb->merkles; i++) {
			strcpy(&wb->merklehash[i][0], json_string_value(json_array_get(arr, i)));
			hex2bin(&wb->merklebin[i][0], &wb->merklehash[i][0], 32);
			json_array_append_new(wb->merkle_array, json_string(&wb->merklehash[i][0]));
		}
	}
	json_decref(val);
	generate_coinbase(ckp, wb);

	add_base(ckp, sdata, wb, &new_block);
	if (new_block)
		LOGNOTICE("Block hash changed to %s", sdata->lastswaphash);

	stratum_broadcast_update(sdata, wb, new_block);
	ret = true;
	LOGINFO("Broadcast updated stratum base");
out:
	/* Send a ping to miners if we fail to get a base to keep them
	 * connected while bitcoind recovers(?) */
	if (unlikely(!ret)) {
		LOGINFO("Broadcast ping due to failed stratum base update");
		broadcast_ping(sdata);
	}
	dealloc(buf);
	free(ur->pth);
	free(ur);
	return NULL;
}

static void update_base(ckpool_t *ckp, const int prio)
{
	struct update_req *ur = ckalloc(sizeof(struct update_req));
	pthread_t *pth = ckalloc(sizeof(pthread_t));

	ur->pth = pth;
	ur->ckp = ckp;
	ur->prio = prio;
	create_pthread(pth, do_update, ur);
}

static void __kill_instance(stratum_instance_t *client)
{
	if (client->proxy) {
		client->proxy->bound_clients--;
		client->proxy->parent->combined_clients--;
	}
	free(client->workername);
	free(client->useragent);
	free(client);
}

static void __del_disconnected(sdata_t *sdata, stratum_instance_t *client)
{
	HASH_DEL(sdata->disconnected_instances, client);
	sdata->stats.disconnected--;
	__kill_instance(client);
}

/* Removes a client instance we know is on the stratum_instances list and from
 * the user client list if it's been placed on it */
static void __del_client(sdata_t *sdata, stratum_instance_t *client, user_instance_t *user)
{
	HASH_DEL(sdata->stratum_instances, client);
	if (user)
		DL_DELETE(user->clients, client);
}

static void connector_drop_client(ckpool_t *ckp, const int64_t id)
{
	char buf[256];

	LOGDEBUG("Stratifier requesting connector drop client %"PRId64, id);
	snprintf(buf, 255, "dropclient=%"PRId64, id);
	send_proc(ckp->connector, buf);
}

static void drop_allclients(ckpool_t *ckp)
{
	stratum_instance_t *client, *tmp;
	int disconnects = 0, kills = 0;
	sdata_t *sdata = ckp->data;

	ck_wlock(&sdata->instance_lock);
	HASH_ITER(hh, sdata->stratum_instances, client, tmp) {
		int64_t client_id = client->id;

		if (!client->ref) {
			__del_client(sdata, client, client->user_instance);
			__kill_instance(client);
		} else
			client->dropped = true;
		kills++;
		connector_drop_client(ckp, client_id);
	}
	HASH_ITER(hh, sdata->disconnected_instances, client, tmp) {
		disconnects++;
		__del_disconnected(sdata, client);
	}
	sdata->stats.users = sdata->stats.workers = 0;
	ck_wunlock(&sdata->instance_lock);

	if (disconnects)
		LOGNOTICE("Disconnected %d instances", disconnects);
	if (kills)
		LOGNOTICE("Dropped %d instances", kills);
}

/* Copy only the relevant parts of the master sdata for each subproxy */
static sdata_t *duplicate_sdata(const sdata_t *sdata)
{
	sdata_t *dsdata = ckzalloc(sizeof(sdata_t));

	dsdata->ckp = sdata->ckp;

	/* Copy the transaction binaries for workbase creation */
	memcpy(dsdata->pubkeytxnbin, sdata->pubkeytxnbin, 25);
	memcpy(dsdata->donkeytxnbin, sdata->donkeytxnbin, 25);

	/* Use the same work queues for all subproxies */
	dsdata->ssends = sdata->ssends;
	dsdata->srecvs = sdata->srecvs;
	dsdata->ckdbq = sdata->ckdbq;
	dsdata->sshareq = sdata->sshareq;
	dsdata->sauthq = sdata->sauthq;
	dsdata->stxnq = sdata->stxnq;

	/* Give the sbuproxy its own workbase list and lock */
	cklock_init(&dsdata->workbase_lock);
	return dsdata;
}

static proxy_t *__generate_proxy(sdata_t *sdata, const int64_t id)
{
	proxy_t *proxy = ckzalloc(sizeof(proxy_t));

	proxy->parent = proxy;
	proxy->id = id;
	proxy->low_id = id & 0xFFFFFFFF;
	proxy->sdata = duplicate_sdata(sdata);
	proxy->sdata->subproxy = proxy;
	proxy->sdata->verbose = true;
	/* subid == 0 on parent proxy */
	HASH_ADD(sh, proxy->subproxies, subid, sizeof(int), proxy);
	proxy->subproxy_count++;
	HASH_ADD_I64(sdata->proxies, id, proxy);
	sdata->proxy_count++;
	return proxy;
}

static proxy_t *__generate_subproxy(sdata_t *sdata, proxy_t *proxy, const int subid)
{
	proxy_t *subproxy = ckzalloc(sizeof(proxy_t));

	subproxy->parent = proxy;
	subproxy->id = proxy->id;
	subproxy->low_id = proxy->low_id;
	subproxy->subid = subid;
	HASH_ADD(sh, proxy->subproxies, subid, sizeof(int), subproxy);
	proxy->subproxy_count++;
	subproxy->sdata = duplicate_sdata(sdata);
	subproxy->sdata->subproxy = subproxy;
	return subproxy;
}

static proxy_t *__existing_proxy(const sdata_t *sdata, const int64_t id)
{
	proxy_t *proxy;

	HASH_FIND_I64(sdata->proxies, &id, proxy);
	return proxy;
}

/* Find proxy by id number, generate one if none exist yet by that id */
static proxy_t *__proxy_by_id(sdata_t *sdata, const int64_t id)
{
	proxy_t *proxy = __existing_proxy(sdata, id);

	if (unlikely(!proxy)) {
		proxy = __generate_proxy(sdata, id);
		LOGNOTICE("Stratifier added new proxy %ld", id);
	}

	return proxy;
}

static proxy_t *__existing_subproxy(proxy_t *proxy, const int subid)
{
	proxy_t *subproxy;

	HASH_FIND(sh, proxy->subproxies, &subid, sizeof(int), subproxy);
	return subproxy;
}

static proxy_t *__subproxy_by_id(sdata_t *sdata, proxy_t *proxy, const int subid)
{
	proxy_t *subproxy = __existing_subproxy(proxy, subid);

	if (!subproxy) {
		subproxy = __generate_subproxy(sdata, proxy, subid);
		LOGINFO("Stratifier added new subproxy %ld:%d", proxy->id, subid);
	}
	return subproxy;
}

static proxy_t *subproxy_by_id(sdata_t *sdata, const int64_t id, const int subid)
{
	proxy_t *proxy, *subproxy;

	mutex_lock(&sdata->proxy_lock);
	proxy = __proxy_by_id(sdata, id);
	subproxy = __subproxy_by_id(sdata, proxy, subid);
	mutex_unlock(&sdata->proxy_lock);

	return subproxy;
}

static proxy_t *existing_subproxy(sdata_t *sdata, const int64_t id, const int subid)
{
	proxy_t *proxy, *subproxy = NULL;

	mutex_lock(&sdata->proxy_lock);
	proxy = __existing_proxy(sdata, id);
	if (proxy)
		subproxy = __existing_subproxy(proxy, subid);
	mutex_unlock(&sdata->proxy_lock);

	return subproxy;
}

/* Set proxy to the current proxy and calculate how much headroom it has */
static int64_t current_headroom(sdata_t *sdata, proxy_t **proxy)
{
	proxy_t *subproxy, *tmp;
	int64_t headroom = 0;

	mutex_lock(&sdata->proxy_lock);
	*proxy = sdata->proxy;
	if (!*proxy)
		goto out_unlock;
	HASH_ITER(sh, (*proxy)->subproxies, subproxy, tmp) {
		if (subproxy->dead)
			continue;
		headroom += subproxy->max_clients - subproxy->clients;
	}
out_unlock:
	mutex_unlock(&sdata->proxy_lock);

	return headroom;
}

static void reconnect_client(sdata_t *sdata, stratum_instance_t *client);

static void generator_recruit(const ckpool_t *ckp, const int recruits)
{
	char buf[256];

	sprintf(buf, "recruit=%d", recruits);
	LOGINFO("Stratifer requesting %d more proxies from generator", recruits);
	send_generator(ckp, buf, GEN_PRIORITY);
}

/* Find how much headroom we have and connect up to that many clients that are
 * not currently on this pool, setting the reconnect for the remainder to be
 * switched lazily. */
static void reconnect_clients(sdata_t *sdata)
{
	stratum_instance_t *client, *tmpclient;
	int reconnects = 0, hard = 0;
	int64_t headroom;
	proxy_t *proxy;

	headroom = current_headroom(sdata, &proxy);
	if (!proxy)
		return;

	ck_rlock(&sdata->instance_lock);
	HASH_ITER(hh, sdata->stratum_instances, client, tmpclient) {
		if (client->proxyid == proxy->id)
			continue;
		if (headroom-- < 1)
			continue;
		reconnects++;
		/* Limit reconnects sent concurrently to prevent a flood of new
		 * connections */
		if (client->reconnect && hard <= SOMAXCONN / 2) {
			hard++;
			reconnect_client(sdata, client);
		} else
			client->reconnect = true;
	}
	ck_runlock(&sdata->instance_lock);

	if (reconnects) {
		LOGNOTICE("%d clients flagged for reconnect to proxy %ld", reconnects,
			  proxy->id);
	}
	if (headroom < 0)
		generator_recruit(sdata->ckp, -headroom);
}

#if 0
static proxy_t *current_proxy(sdata_t *sdata)
{
	proxy_t *proxy;

	mutex_lock(&sdata->proxy_lock);
	proxy = sdata->proxy;
	mutex_unlock(&sdata->proxy_lock);

	return proxy;
}
#endif

static void dead_proxyid(sdata_t *sdata, const int64_t id, const int subid)
{
	stratum_instance_t *client, *tmp;
	int reconnects = 0, hard = 0;
	int64_t headroom;
	proxy_t *proxy;

	proxy = existing_subproxy(sdata, id, subid);
	if (proxy)
		proxy->dead = true;
	LOGINFO("Stratifier dropping clients from proxy %ld:%d", id, subid);
	headroom = current_headroom(sdata, &proxy);

	ck_rlock(&sdata->instance_lock);
	HASH_ITER(hh, sdata->stratum_instances, client, tmp) {
		if (client->proxyid != id || client->subproxyid != subid)
			continue;
		reconnects++;
		if (headroom-- > 0 && client->reconnect && hard <= SOMAXCONN / 2) {
			hard++;
			reconnect_client(sdata, client);
		} else
			client->reconnect = true;
	}
	ck_runlock(&sdata->instance_lock);

	if (reconnects) {
		LOGNOTICE("%d clients flagged to reconnect from dead proxy %ld:%d", reconnects,
			  id, subid);
	}
	if (headroom < 0)
		generator_recruit(sdata->ckp, -headroom);
}

static void update_subscribe(ckpool_t *ckp, const char *cmd)
{
	sdata_t *sdata = ckp->data, *dsdata;
	proxy_t *proxy, *old = NULL;
	const char *buf;
	int64_t id = 0;
	int subid = 0;
	json_t *val;

	if (unlikely(strlen(cmd) < 11)) {
		LOGWARNING("Received zero length string for subscribe in update_subscribe");
		return;
	}
	buf = cmd + 10;
	LOGDEBUG("Update subscribe: %s", buf);
	val = json_loads(buf, 0, NULL);
	if (unlikely(!val)) {
		LOGWARNING("Failed to json decode subscribe response in update_subscribe %s", buf);
		return;
	}
	if (unlikely(!json_get_int64(&id, val, "proxy"))) {
		LOGWARNING("Failed to json decode proxy value in update_subscribe %s", buf);
		return;
	}
	if (unlikely(!json_get_int(&subid, val, "subproxy"))) {
		LOGWARNING("Failed to json decode subproxy value in update_subscribe %s", buf);
		return;
	}

	if (!subid)
		LOGNOTICE("Got updated subscribe for proxy %ld", id);
	else
		LOGINFO("Got updated subscribe for proxy %ld:%d", id, subid);

	/* Is this a replacement for an existing proxy id? */
	old = existing_subproxy(sdata, id, subid);
	if (old) {
		if (old->dead)
			dead_proxyid(sdata, id, subid);
		proxy = old;
		proxy->dead = false;
	} else
		proxy = subproxy_by_id(sdata, id, subid);
	dsdata = proxy->sdata;

	ck_wlock(&dsdata->workbase_lock);
	proxy->subscribed = true;
	proxy->diff = ckp->startdiff;
	/* Length is checked by generator */
	strcpy(proxy->enonce1, json_string_value(json_object_get(val, "enonce1")));
	proxy->enonce1constlen = strlen(proxy->enonce1) / 2;
	hex2bin(proxy->enonce1bin, proxy->enonce1, proxy->enonce1constlen);
	proxy->nonce2len = json_integer_value(json_object_get(val, "nonce2len"));
	if (proxy->nonce2len > 7)
		proxy->enonce1varlen = 4;
	else if (proxy->nonce2len > 5)
		proxy->enonce1varlen = 2;
	else if (proxy->nonce2len > 3)
		proxy->enonce1varlen = 1;
	else
		proxy->enonce1varlen = 0;
	proxy->enonce2varlen = proxy->nonce2len - proxy->enonce1varlen;
	proxy->max_clients = 1ll << (proxy->enonce1varlen * 8);
	proxy->clients = 0;
	ck_wunlock(&dsdata->workbase_lock);

	/* Is this a replacement proxy for the current one */
	mutex_lock(&sdata->proxy_lock);
	if (sdata->proxy && sdata->proxy->low_id == proxy->low_id && !proxy->subid)
		sdata->proxy = proxy;
	mutex_unlock(&sdata->proxy_lock);

	if (subid) {
		LOGINFO("Upstream pool %ld:%d extranonce2 length %d, max proxy clients %"PRId64,
			id, subid, proxy->nonce2len, proxy->max_clients);
	} else {
		LOGNOTICE("Upstream pool %ld extranonce2 length %d, max proxy clients %"PRId64,
			  id, proxy->nonce2len, proxy->max_clients);
	}
	json_decref(val);
}

static void update_notify(ckpool_t *ckp, const char *cmd)
{
	sdata_t *sdata = ckp->data, *dsdata;
	bool new_block = false, clean;
	proxy_t *proxy, *current;
	int64_t current_id;
	int i, subid = 0;
	char header[228];
	const char *buf;
	int64_t id = 0;
	workbase_t *wb;
	json_t *val;

	if (unlikely(strlen(cmd) < 8)) {
		LOGWARNING("Zero length string passed to update_notify");
		return;
	}
	buf = cmd + 7; /* "notify=" */
	LOGDEBUG("Update notify: %s", buf);

	val = json_loads(buf, 0, NULL);
	if (unlikely(!val)) {
		LOGWARNING("Failed to json decode in update_notify");
		return;
	}
	json_get_int64(&id, val, "proxy");
	json_get_int(&subid, val, "subproxy");
	proxy = existing_subproxy(sdata, id, subid);
	if (unlikely(!proxy || !proxy->subscribed)) {
		LOGINFO("No valid proxy %ld:%d subscription to update notify yet", id, subid);
		goto out;
	}
	if (!subid)
		LOGNOTICE("Got updated notify for proxy %ld", id);
	else
		LOGINFO("Got updated notify for proxy %ld:%d", id, subid);

	wb = ckzalloc(sizeof(workbase_t));
	wb->ckp = ckp;
	wb->proxy = true;

	json_get_int64(&wb->id, val, "jobid");
	json_strcpy(wb->prevhash, val, "prevhash");
	json_intcpy(&wb->coinb1len, val, "coinb1len");
	wb->coinb1bin = ckalloc(wb->coinb1len);
	wb->coinb1 = ckalloc(wb->coinb1len * 2 + 1);
	json_strcpy(wb->coinb1, val, "coinbase1");
	hex2bin(wb->coinb1bin, wb->coinb1, wb->coinb1len);
	wb->height = get_sernumber(wb->coinb1bin + 42);
	json_strdup(&wb->coinb2, val, "coinbase2");
	wb->coinb2len = strlen(wb->coinb2) / 2;
	wb->coinb2bin = ckalloc(wb->coinb2len);
	hex2bin(wb->coinb2bin, wb->coinb2, wb->coinb2len);
	wb->merkle_array = json_object_dup(val, "merklehash");
	wb->merkles = json_array_size(wb->merkle_array);
	for (i = 0; i < wb->merkles; i++) {
		strcpy(&wb->merklehash[i][0], json_string_value(json_array_get(wb->merkle_array, i)));
		hex2bin(&wb->merklebin[i][0], &wb->merklehash[i][0], 32);
	}
	json_strcpy(wb->bbversion, val, "bbversion");
	json_strcpy(wb->nbit, val, "nbit");
	json_strcpy(wb->ntime, val, "ntime");
	sscanf(wb->ntime, "%x", &wb->ntime32);
	clean = json_is_true(json_object_get(val, "clean"));
	ts_realtime(&wb->gentime);
	snprintf(header, 225, "%s%s%s%s%s%s%s",
		 wb->bbversion, wb->prevhash,
		 "0000000000000000000000000000000000000000000000000000000000000000",
		 wb->ntime, wb->nbit,
		 "00000000", /* nonce */
		 workpadding);
	LOGDEBUG("Header: %s", header);
	hex2bin(wb->headerbin, header, 112);
	wb->txn_hashes = ckzalloc(1);

	dsdata = proxy->sdata;

	ck_rlock(&dsdata->workbase_lock);
	strcpy(wb->enonce1const, proxy->enonce1);
	wb->enonce1constlen = proxy->enonce1constlen;
	memcpy(wb->enonce1constbin, proxy->enonce1bin, wb->enonce1constlen);
	wb->enonce1varlen = proxy->enonce1varlen;
	wb->enonce2varlen = proxy->enonce2varlen;
	wb->diff = proxy->diff;
	ck_runlock(&dsdata->workbase_lock);

	add_base(ckp, dsdata, wb, &new_block);
	if (new_block) {
		if (subid)
			LOGINFO("Block hash on proxy %ld:%d changed to %s", id, subid, dsdata->lastswaphash);
		else
			LOGNOTICE("Block hash on proxy %ld changed to %s", id, dsdata->lastswaphash);
	}

	mutex_lock(&sdata->proxy_lock);
	current = sdata->proxy;
	if (unlikely(!current))
		current = sdata->proxy = proxy;
	current_id = current->id;
	mutex_unlock(&sdata->proxy_lock);

	if (!proxy->subid && proxy->id == current_id)
		reconnect_clients(sdata);
	clean |= new_block;
	LOGINFO("Proxy %ld:%d broadcast updated stratum notify with%s clean", id,
		subid, clean ? "" : "out");
	stratum_broadcast_update(dsdata, wb, clean);
out:
	json_decref(val);
}

static void stratum_send_diff(sdata_t *sdata, const stratum_instance_t *client);

static void update_diff(ckpool_t *ckp, const char *cmd)
{
	sdata_t *sdata = ckp->data, *dsdata;
	stratum_instance_t *client, *tmp;
	double old_diff, diff;
	const char *buf;
	int64_t id = 0;
	proxy_t *proxy;
	int subid = 0;
	json_t *val;

	if (unlikely(strlen(cmd) < 6)) {
		LOGWARNING("Zero length string passed to update_diff");
		return;
	}
	buf = cmd + 5; /* "diff=" */
	LOGDEBUG("Update diff: %s", buf);

	val = json_loads(buf, 0, NULL);
	if (unlikely(!val)) {
		LOGWARNING("Failed to json decode in update_diff");
		return;
	}
	json_get_int64(&id, val, "proxy");
	json_get_int(&subid, val, "subproxy");
	json_dblcpy(&diff, val, "diff");
	json_decref(val);

	LOGINFO("Got updated diff for proxy %ld:%d", id, subid);
	proxy = existing_subproxy(sdata, id, subid);
	if (!proxy) {
		LOGINFO("No existing subproxy %ld:%d to update diff", id, subid);
		return;
	}

	/* We only really care about integer diffs so clamp the lower limit to
	 * 1 or it will round down to zero. */
	if (unlikely(diff < 1))
		diff = 1;

	dsdata = proxy->sdata;

	if (unlikely(!dsdata->current_workbase)) {
		LOGINFO("No current workbase to update diff yet");
		return;
	}

	ck_wlock(&dsdata->workbase_lock);
	old_diff = proxy->diff;
	dsdata->current_workbase->diff = proxy->diff = diff;
	ck_wunlock(&dsdata->workbase_lock);

	if (old_diff < diff)
		return;

	/* If the diff has dropped, iterate over all the clients and check
	 * they're at or below the new diff, and update it if not. */
	ck_rlock(&sdata->instance_lock);
	HASH_ITER(hh, sdata->stratum_instances, client, tmp) {
		if (client->proxyid != id)
			continue;
		if (client->subproxyid != subid)
			continue;
		if (client->diff > diff) {
			client->diff = diff;
			stratum_send_diff(sdata, client);
		}
	}
	ck_runlock(&sdata->instance_lock);
}

#if 0
static void generator_drop_proxy(ckpool_t *ckp, const int64_t id, const int subid)
{
	char msg[256];

	sprintf(msg, "dropproxy=%ld:%d", id, subid);
	send_generator(ckp, msg, GEN_LAX);
}
#endif

static void free_proxy(proxy_t *proxy)
{
	free(proxy->sdata);
	free(proxy);
}

/* Remove subproxies that are flagged dead. Then see if there
 * are any retired proxies that no longer have any other subproxies and reap
 * those. */
static void reap_proxies(ckpool_t *ckp, sdata_t *sdata)
{
	proxy_t *proxy, *proxytmp, *subproxy, *subtmp;
	int dead = 0;

	if (!ckp->proxy)
		return;

	mutex_lock(&sdata->proxy_lock);
	HASH_ITER(hh, sdata->proxies, proxy, proxytmp) {
		HASH_ITER(sh, proxy->subproxies, subproxy, subtmp) {
			if (!subproxy->bound_clients && !subproxy->dead) {
				/* Reset the counter to reuse this proxy */
				subproxy->clients = 0;
				continue;
			}
			if (proxy == subproxy)
				continue;
			if (subproxy->bound_clients)
				continue;
			if (!subproxy->dead)
				continue;
			if (unlikely(!subproxy->subid)) {
				LOGWARNING("Unexepectedly found proxy %ld:%d as subproxy of %ld:%d",
					   subproxy->id, subproxy->subid, proxy->id, proxy->subid);
				continue;
			}
			if (unlikely(subproxy == sdata->proxy)) {
				LOGWARNING("Unexepectedly found proxy %ld:%d as current",
					   subproxy->id, subproxy->subid);
				continue;
			}
			dead++;
			HASH_DELETE(sh, proxy->subproxies, subproxy);
			proxy->subproxy_count--;
			free_proxy(subproxy);
		}
	}
	mutex_unlock(&sdata->proxy_lock);

	if (dead)
		LOGINFO("Stratifier discarded %d dead proxies", dead);
}

/* Enter with instance_lock held */
static stratum_instance_t *__instance_by_id(sdata_t *sdata, const int64_t id)
{
	stratum_instance_t *client;

	HASH_FIND_I64(sdata->stratum_instances, &id, client);
	return client;
}

/* Increase the reference count of instance */
static void __inc_instance_ref(stratum_instance_t *client)
{
	client->ref++;
}

/* Find an __instance_by_id and increase its reference count allowing us to
 * use this instance outside of instance_lock without fear of it being
 * dereferenced. Does not return dropped clients still on the list. */
static stratum_instance_t *ref_instance_by_id(sdata_t *sdata, const int64_t id)
{
	stratum_instance_t *client;

	ck_ilock(&sdata->instance_lock);
	client = __instance_by_id(sdata, id);
	if (client) {
		if (unlikely(client->dropped))
			client = NULL;
		else {
			/* Upgrade to write lock to modify client refcount */
			ck_ulock(&sdata->instance_lock);
			__inc_instance_ref(client);
			ck_dwilock(&sdata->instance_lock);
		}
	}
	ck_uilock(&sdata->instance_lock);

	return client;
}

/* Has this client_id already been used and is now in one of the dropped lists */
static bool __dropped_instance(sdata_t *sdata, const int64_t id)
{
	stratum_instance_t *client, *tmp;
	bool ret = false;

	HASH_ITER(hh, sdata->disconnected_instances, client, tmp) {
		if (unlikely(client->id == id)) {
			ret = true;
			goto out;
		}
	}
out:
	return ret;
}

/* Ret = 1 is disconnected, 2 is killed, 3 is workerless killed */
static int __drop_client(sdata_t *sdata, stratum_instance_t *client, user_instance_t *user)
{
	stratum_instance_t *old_client = NULL;
	int ret;

	__del_client(sdata, client, user);
	HASH_FIND(hh, sdata->disconnected_instances, &client->enonce1_64, sizeof(uint64_t), old_client);
	/* Only keep around one copy of the old client in server mode */
	if (!client->ckp->proxy && !old_client && client->enonce1_64 && client->authorised) {
		ret = 1;
		HASH_ADD(hh, sdata->disconnected_instances, enonce1_64, sizeof(uint64_t), client);
		sdata->stats.disconnected++;
		sdata->disconnected_generated++;
		client->disconnected_time = time(NULL);
	} else {
		if (client->workername)
			ret = 2;
		else
			ret = 3;
		__kill_instance(client);
	}
	return ret;
}

static void client_drop_message(const int64_t client_id, const int dropped, const bool lazily)
{
	switch(dropped) {
		case 0:
			break;
		case 1:
			LOGNOTICE("Client %"PRId64" disconnected %s", client_id, lazily ? "lazily" : "");
			break;
		case 2:
			LOGNOTICE("Client %"PRId64" dropped %s", client_id, lazily ? "lazily" : "");
			break;
		case 3:
			LOGNOTICE("Workerless client %"PRId64" dropped %s", client_id, lazily ? "lazily" : "");
			break;
	}
}

static void dec_worker(ckpool_t *ckp, user_instance_t *instance);

/* Decrease the reference count of instance. */
static void _dec_instance_ref(sdata_t *sdata, stratum_instance_t *client, const char *file,
			      const char *func, const int line)
{
	user_instance_t *user = client->user_instance;
	int64_t client_id = client->id;
	ckpool_t *ckp = client->ckp;
	int dropped = 0, ref;

	ck_wlock(&sdata->instance_lock);
	ref = --client->ref;
	/* See if there are any instances that were dropped that could not be
	 * moved due to holding a reference and drop them now. */
	if (unlikely(client->dropped && !ref))
		dropped = __drop_client(sdata, client, user);
	ck_wunlock(&sdata->instance_lock);

	client_drop_message(client_id, dropped, true);

	/* This should never happen */
	if (unlikely(ref < 0))
		LOGERR("Instance ref count dropped below zero from %s %s:%d", file, func, line);

<<<<<<< HEAD
	if (dropped) {
		if (user)
			dec_worker(sdata->ckp, user);
		reap_proxies(sdata->ckp, sdata);
	}
=======
	if (dropped && user)
		dec_worker(ckp, user);
>>>>>>> 5dda39dc
}

#define dec_instance_ref(sdata, instance) _dec_instance_ref(sdata, instance, __FILE__, __func__, __LINE__)

/* Enter with write instance_lock held */
static stratum_instance_t *__stratum_add_instance(ckpool_t *ckp, const int64_t id,
						  const int server)
{
	stratum_instance_t *client = ckzalloc(sizeof(stratum_instance_t));
	sdata_t *sdata = ckp->data;

	client->start_time = time(NULL);
	sdata->stratum_generated++;
	client->id = id;
	client->server = server;
	client->diff = client->old_diff = ckp->startdiff;
	client->ckp = ckp;
	tv_time(&client->ldc);
	HASH_ADD_I64(sdata->stratum_instances, id, client);
	/* Points to ckp sdata in ckpool mode, but is changed later in proxy
	 * mode . */
	client->sdata = sdata;
	return client;
}

static uint64_t disconnected_sessionid_exists(sdata_t *sdata, const char *sessionid, const int64_t id)
{
	stratum_instance_t *client, *tmp;
	uint64_t enonce1_64 = 0, ret = 0;
	int64_t old_id = 0;
	int slen;

	if (!sessionid)
		goto out;
	slen = strlen(sessionid) / 2;
	if (slen < 1 || slen > 8)
		goto out;

	if (!validhex(sessionid))
		goto out;

	/* Number is in BE but we don't swap either of them */
	hex2bin(&enonce1_64, sessionid, slen);

	ck_ilock(&sdata->instance_lock);
	HASH_ITER(hh, sdata->stratum_instances, client, tmp) {
		if (client->id == id)
			continue;
		if (client->enonce1_64 == enonce1_64) {
			/* Only allow one connected instance per enonce1 */
			goto out_unlock;
		}
	}
	client = NULL;
	HASH_FIND(hh, sdata->disconnected_instances, &enonce1_64, sizeof(uint64_t), client);
	if (client) {
		/* Delete the entry once we are going to use it since there
		 * will be a new instance with the enonce1_64 */
		old_id = client->id;

		/* Upgrade to write lock to disconnect */
		ck_ulock(&sdata->instance_lock);
		__del_disconnected(sdata, client);
		ck_dwilock(&sdata->instance_lock);

		ret = enonce1_64;
	}
out_unlock:
	ck_uilock(&sdata->instance_lock);
out:
	if (ret)
		LOGNOTICE("Reconnecting old instance %"PRId64" to instance %"PRId64, old_id, id);
	return ret;
}

static inline bool client_active(stratum_instance_t *client)
{
	return (client->authorised && !client->dropped);
}

/* Ask the connector asynchronously to send us dropclient commands if this
 * client no longer exists. */
static void connector_test_client(ckpool_t *ckp, const int64_t id)
{
	char buf[256];

	LOGDEBUG("Stratifier requesting connector test client %"PRId64, id);
	snprintf(buf, 255, "testclient=%"PRId64, id);
	send_proc(ckp->connector, buf);
}

/* For creating a list of sends without locking that can then be concatenated
 * to the stratum_sends list. Minimises locking and avoids taking recursive
 * locks. Sends only to sdata bound clients (everyone in ckpool) */
static void stratum_broadcast(sdata_t *sdata, json_t *val)
{
	ckpool_t *ckp = sdata->ckp;
	sdata_t *ckp_sdata = ckp->data;
	stratum_instance_t *client, *tmp;
	ckmsg_t *bulk_send = NULL;
	time_t now_t = time(NULL);
	int hard_reconnect = 0;
	ckmsgq_t *ssends;

	if (unlikely(!val)) {
		LOGERR("Sent null json to stratum_broadcast");
		return;
	}

	/* Use this locking as an opportunity to test other clients. */
	ck_rlock(&ckp_sdata->instance_lock);
	HASH_ITER(hh, ckp_sdata->stratum_instances, client, tmp) {
		ckmsg_t *client_msg;
		smsg_t *msg;

		if (sdata != ckp_sdata && client->sdata != sdata)
			continue;

		/* Look for clients that may have been dropped which the stratifer has
		* not been informed about and ask the connector of they still exist */
		if (client->dropped) {
			connector_test_client(ckp, client->id);
			continue;
		}
		/* Test for clients that haven't authed in over a minute and drop them */
		if (!client->authorised) {
			if (now_t > client->start_time + 60) {
				client->dropped = true;
				connector_drop_client(ckp, client->id);
			}
			continue;
		}
		if (client->reconnect) {
			if (hard_reconnect <= SOMAXCONN / 2) {
				hard_reconnect++;
				reconnect_client(ckp_sdata, client);
			}
			continue;
		}

		if (!client_active(client))
			continue;
		client_msg = ckalloc(sizeof(ckmsg_t));
		msg = ckzalloc(sizeof(smsg_t));
		msg->json_msg = json_deep_copy(val);
		msg->client_id = client->id;
		client_msg->data = msg;
		DL_APPEND(bulk_send, client_msg);
	}
	ck_runlock(&ckp_sdata->instance_lock);

	json_decref(val);

	if (!bulk_send)
		return;

	ssends = sdata->ssends;

	mutex_lock(ssends->lock);
	if (ssends->msgs)
		DL_CONCAT(ssends->msgs, bulk_send);
	else
		ssends->msgs = bulk_send;
	pthread_cond_signal(ssends->cond);
	mutex_unlock(ssends->lock);
}

static void stratum_add_send(sdata_t *sdata, json_t *val, const int64_t client_id)
{
	smsg_t *msg;

	msg = ckzalloc(sizeof(smsg_t));
	msg->json_msg = val;
	msg->client_id = client_id;
	ckmsgq_add(sdata->ssends, msg);
}

static void inc_worker(ckpool_t *ckp, user_instance_t *instance)
{
	sdata_t *sdata = ckp->data;

	mutex_lock(&sdata->stats_lock);
	sdata->stats.workers++;
	if (!instance->workers++)
		sdata->stats.users++;
	mutex_unlock(&sdata->stats_lock);
}

static void dec_worker(ckpool_t *ckp, user_instance_t *instance)
{
	sdata_t *sdata = ckp->data;

	mutex_lock(&sdata->stats_lock);
	sdata->stats.workers--;
	if (!--instance->workers)
		sdata->stats.users--;
	mutex_unlock(&sdata->stats_lock);
}

static void drop_client(ckpool_t *ckp, sdata_t *sdata, const int64_t id)
{
	stratum_instance_t *client, *tmp;
	user_instance_t *user = NULL;
	int dropped = 0, aged = 0;
	time_t now_t = time(NULL);

	LOGINFO("Stratifier asked to drop client %"PRId64, id);

	ck_ilock(&sdata->instance_lock);
	client = __instance_by_id(sdata, id);
	/* Upgrade to write lock */
	ck_ulock(&sdata->instance_lock);
	if (client) {
		/* If the client is still holding a reference, don't drop them
		 * now but wait till the reference is dropped */
		if (!client->ref) {
			user = client->user_instance;
			dropped = __drop_client(sdata, client, user);
		} else
			client->dropped = true;
	}

	/* Old disconnected instances will not have any valid shares so remove
	 * them from the disconnected instances list if they've been dead for
	 * more than 10 minutes */
	HASH_ITER(hh, sdata->disconnected_instances, client, tmp) {
		if (now_t - client->disconnected_time < 600)
			continue;
		aged++;
		__del_disconnected(sdata, client);
	}
	ck_wunlock(&sdata->instance_lock);

	client_drop_message(id, dropped, false);
	if (aged)
		LOGINFO("Aged %d disconnected instances to dead", aged);
	/* Decrease worker count outside of instance_lock to avoid recursive
	 * locking */
	if (user)
		dec_worker(ckp, user);

	if (aged || dropped)
		reap_proxies(ckp, sdata);
}

static void stratum_broadcast_message(sdata_t *sdata, const char *msg)
{
	json_t *json_msg;

	JSON_CPACK(json_msg, "{sosss[s]}", "id", json_null(), "method", "client.show_message",
			     "params", msg);
	stratum_broadcast(sdata, json_msg);
}

/* Send a generic reconnect to all clients without parameters to make them
 * reconnect to the same server. */
static void request_reconnect(sdata_t *sdata, const char *cmd)
{
	char *port = strdupa(cmd), *url = NULL;
	stratum_instance_t *client, *tmp;
	json_t *json_msg;

	strsep(&port, ":");
	if (port)
		url = strsep(&port, ",");
	if (url && port) {
		int port_no;

		port_no = strtol(port, NULL, 10);
		JSON_CPACK(json_msg, "{sosss[sii]}", "id", json_null(), "method", "client.reconnect",
			"params", url, port_no, 0);
	} else
		JSON_CPACK(json_msg, "{sosss[]}", "id", json_null(), "method", "client.reconnect",
		   "params");
	stratum_broadcast(sdata, json_msg);

	/* Tag all existing clients as dropped now so they can be removed
	 * lazily */
	ck_wlock(&sdata->instance_lock);
	HASH_ITER(hh, sdata->stratum_instances, client, tmp) {
		client->dropped = true;
	}
	ck_wunlock(&sdata->instance_lock);
}

static void reset_bestshares(sdata_t *sdata)
{
	user_instance_t *user, *tmpuser;
	stratum_instance_t *client, *tmp;

	ck_rlock(&sdata->instance_lock);
	HASH_ITER(hh, sdata->stratum_instances, client, tmp) {
		client->best_diff = 0;
	}
	HASH_ITER(hh, sdata->user_instances, user, tmpuser) {
		worker_instance_t *worker;

		user->best_diff = 0;
		DL_FOREACH(user->worker_instances, worker) {
			worker->best_diff = 0;
		}
	}
	ck_runlock(&sdata->instance_lock);
}

static void block_solve(ckpool_t *ckp, const char *blockhash)
{
	ckmsg_t *block, *tmp, *found = NULL;
	sdata_t *sdata = ckp->data;
	char cdfield[64];
	int height = 0;
	ts_t ts_now;
	json_t *val;
	char *msg;

	update_base(ckp, GEN_PRIORITY);

	ts_realtime(&ts_now);
	sprintf(cdfield, "%lu,%lu", ts_now.tv_sec, ts_now.tv_nsec);

	mutex_lock(&sdata->block_lock);
	DL_FOREACH_SAFE(sdata->block_solves, block, tmp) {
		val = block->data;
		char *solvehash;

		json_get_string(&solvehash, val, "blockhash");
		if (unlikely(!solvehash)) {
			LOGERR("Failed to find blockhash in block_solve json!");
			continue;
		}
		if (!strcmp(solvehash, blockhash)) {
			dealloc(solvehash);
			found = block;
			DL_DELETE(sdata->block_solves, block);
			break;
		}
		dealloc(solvehash);
	}
	mutex_unlock(&sdata->block_lock);

	if (unlikely(!found)) {
		LOGERR("Failed to find blockhash %s in block_solve!", blockhash);
		return;
	}

	val = found->data;
	json_set_string(val, "confirmed", "1");
	json_set_string(val, "createdate", cdfield);
	json_set_string(val, "createcode", __func__);
	json_get_int(&height, val, "height");
	ckdbq_add(ckp, ID_BLOCK, val);
	free(found);

	ASPRINTF(&msg, "Block %d solved by %s!", height, ckp->name);
	stratum_broadcast_message(sdata, msg);
	free(msg);

	LOGWARNING("Solved and confirmed block %d", height);
	reset_bestshares(sdata);
}

static void block_reject(sdata_t *sdata, const char *blockhash)
{
	ckmsg_t *block, *tmp, *found = NULL;
	int height = 0;
	json_t *val;

	mutex_lock(&sdata->block_lock);
	DL_FOREACH_SAFE(sdata->block_solves, block, tmp) {
		val = block->data;
		char *solvehash;

		json_get_string(&solvehash, val, "blockhash");
		if (unlikely(!solvehash)) {
			LOGERR("Failed to find blockhash in block_reject json!");
			continue;
		}
		if (!strcmp(solvehash, blockhash)) {
			dealloc(solvehash);
			found = block;
			DL_DELETE(sdata->block_solves, block);
			break;
		}
		dealloc(solvehash);
	}
	mutex_unlock(&sdata->block_lock);

	if (unlikely(!found)) {
		LOGERR("Failed to find blockhash %s in block_reject!", blockhash);
		return;
	}
	val = found->data;
	json_get_int(&height, val, "height");
	json_decref(val);
	free(found);

	LOGWARNING("Submitted, but rejected block %d", height);
}

/* Some upstream pools (like p2pool) don't update stratum often enough and
 * miners disconnect if they don't receive regular communication so send them
 * a ping at regular intervals */
static void broadcast_ping(sdata_t *sdata)
{
	json_t *json_msg;

	JSON_CPACK(json_msg, "{s:[],s:i,s:s}",
		   "params",
		   "id", 42,
		   "method", "mining.ping");

	stratum_broadcast(sdata, json_msg);
}

static void ckmsgq_stats(ckmsgq_t *ckmsgq, const int size, json_t **val)
{
	int objects, generated;
	int64_t memsize;
	ckmsg_t *msg;

	mutex_lock(ckmsgq->lock);
	DL_COUNT(ckmsgq->msgs, msg, objects);
	generated = ckmsgq->messages;
	mutex_unlock(ckmsgq->lock);

	memsize = (sizeof(ckmsg_t) + size) * objects;
	JSON_CPACK(*val, "{si,si,si}", "count", objects, "memory", memsize, "generated", generated);
}

static char *stratifier_stats(ckpool_t *ckp, sdata_t *sdata)
{
	json_t *val = json_object(), *subval;
	int objects, generated;
	int64_t memsize;
	char *buf;

	ck_rlock(&sdata->workbase_lock);
	objects = HASH_COUNT(sdata->workbases);
	memsize = SAFE_HASH_OVERHEAD(sdata->workbases) + sizeof(workbase_t) * objects;
	generated = sdata->workbases_generated;
	ck_runlock(&sdata->workbase_lock);

	JSON_CPACK(subval, "{si,si,si}", "count", objects, "memory", memsize, "generated", generated);
	json_set_object(val, "workbases", subval);

	ck_rlock(&sdata->instance_lock);
	objects = HASH_COUNT(sdata->user_instances);
	memsize = SAFE_HASH_OVERHEAD(sdata->user_instances) + sizeof(stratum_instance_t) * objects;
	JSON_CPACK(subval, "{si,si}", "count", objects, "memory", memsize);
	json_set_object(val, "users", subval);

	objects = HASH_COUNT(sdata->stratum_instances);
	memsize = SAFE_HASH_OVERHEAD(sdata->stratum_instances);
	generated = sdata->stratum_generated;
	JSON_CPACK(subval, "{si,si,si}", "count", objects, "memory", memsize, "generated", generated);
	json_set_object(val, "clients", subval);

	objects = sdata->stats.disconnected;
	generated = sdata->disconnected_generated;
	memsize = sizeof(stratum_instance_t) * sdata->stats.disconnected;
	JSON_CPACK(subval, "{si,si,si}", "count", objects, "memory", memsize, "generated", generated);
	json_set_object(val, "disconnected", subval);
	ck_runlock(&sdata->instance_lock);

	mutex_lock(&sdata->share_lock);
	generated = sdata->shares_generated;
	objects = HASH_COUNT(sdata->shares);
	memsize = SAFE_HASH_OVERHEAD(sdata->shares) + sizeof(share_t) * objects;
	mutex_unlock(&sdata->share_lock);

	JSON_CPACK(subval, "{si,si,si}", "count", objects, "memory", memsize, "generated", generated);
	json_set_object(val, "shares", subval);

	ckmsgq_stats(sdata->ssends, sizeof(smsg_t), &subval);
	json_set_object(val, "ssends", subval);
	/* Don't know exactly how big the string is so just count the pointer for now */
	ckmsgq_stats(sdata->srecvs, sizeof(char *), &subval);
	json_set_object(val, "srecvs", subval);
	if (!CKP_STANDALONE(ckp)) {
		ckmsgq_stats(sdata->ckdbq, sizeof(char *), &subval);
		json_set_object(val, "ckdbq", subval);
	}
	ckmsgq_stats(sdata->stxnq, sizeof(json_params_t), &subval);
	json_set_object(val, "stxnq", subval);

	buf = json_dumps(val, JSON_NO_UTF8 | JSON_PRESERVE_ORDER);
	json_decref(val);
	LOGNOTICE("Stratifier stats: %s", buf);
	return buf;
}

/* Send a single client a reconnect request, setting the time we sent the
 * request so we can drop the client lazily if it hasn't reconnected on its
 * own one minute later */
static void reconnect_client(sdata_t *sdata, stratum_instance_t *client)
{
	json_t *json_msg;

	/* Already requested? */
	if (client->reconnect_request) {
		connector_drop_client(sdata->ckp, client->id);
		client->dropped = true;
		return;
	}
	client->reconnect_request = time(NULL);
	JSON_CPACK(json_msg, "{sosss[]}", "id", json_null(), "method", "client.reconnect",
		   "params");
	stratum_add_send(sdata, json_msg, client->id);
}

/* Sets the currently active proxy. Clients will be told to reconnect once the
 * first notify data comes from this proxy. Even if we are already bound to
 * this proxy we are only given this message if all clients must move. */
static void set_proxy(sdata_t *sdata, const char *buf)
{
	int64_t id = 0;
	proxy_t *proxy;

	sscanf(buf, "proxy=%ld", &id);

	mutex_lock(&sdata->proxy_lock);
	proxy = __proxy_by_id(sdata, id);
	sdata->proxy = proxy;
	mutex_unlock(&sdata->proxy_lock);

	LOGNOTICE("Stratifier setting active proxy to %ld", id);
}

static void dead_proxy(sdata_t *sdata, const char *buf)
{
	int64_t id = 0;
	int subid = 0;

	sscanf(buf, "deadproxy=%ld:%d", &id, &subid);
	dead_proxyid(sdata, id, subid);
}

/* Must hold a reference */
static void lazy_reconnect_client(sdata_t *sdata, stratum_instance_t *client)
{
	int64_t headroom;
	proxy_t *proxy;

	headroom = current_headroom(sdata, &proxy);
	if (!proxy)
		return;
	if (headroom-- > 0) {
		LOGNOTICE("Reconnecting client %"PRId64, client->id);
		reconnect_client(sdata, client);
	} else {
		generator_recruit(sdata->ckp, -headroom);
		if (!client->reconnect) {
			LOGNOTICE("Flagging client %"PRId64, client->id);
			client->reconnect = true;
		} else /* Already been flagged, force the send */
			reconnect_client(sdata, client);
	}
}

static void reconnect_client_id(sdata_t *sdata, const int64_t client_id)
{
	stratum_instance_t *client;

	client = ref_instance_by_id(sdata, client_id);
	if (!client) {
		LOGINFO("reconnect_client_id failed to find client %"PRId64, client_id);
		return;
	}
	lazy_reconnect_client(sdata, client);
	dec_instance_ref(sdata, client);
}

static int stratum_loop(ckpool_t *ckp, proc_instance_t *pi)
{
	int sockd, ret = 0, selret = 0;
	sdata_t *sdata = ckp->data;
	unixsock_t *us = &pi->us;
	tv_t start_tv = {0, 0};
	char *buf = NULL;

retry:
	do {
		double tdiff;
		tv_t end_tv;

		tv_time(&end_tv);
		tdiff = tvdiff(&end_tv, &start_tv);
		if (tdiff > ckp->update_interval) {
			copy_tv(&start_tv, &end_tv);
			if (!ckp->proxy) {
				LOGDEBUG("%ds elapsed in strat_loop, updating gbt base",
					 ckp->update_interval);
				update_base(ckp, GEN_NORMAL);
			} else {
				LOGDEBUG("%ds elapsed in strat_loop, pinging miners",
					 ckp->update_interval);
				broadcast_ping(sdata);
			}
		}
		selret = wait_read_select(us->sockd, 5);
		if (!selret && !ping_main(ckp)) {
			LOGEMERG("Generator failed to ping main process, exiting");
			ret = 1;
			goto out;
		}
	} while (selret < 1);

	sockd = accept(us->sockd, NULL, NULL);
	if (sockd < 0) {
		LOGERR("Failed to accept on stratifier socket, exiting");
		ret = 1;
		goto out;
	}

	dealloc(buf);
	buf = recv_unix_msg(sockd);
	if (unlikely(!buf)) {
		Close(sockd);
		LOGWARNING("Failed to get message in stratum_loop");
		goto retry;
	}
	if (likely(buf[0] == '{')) {
		/* The bulk of the messages will be received json from the
		 * connector so look for this first. The srecv_process frees
		 * the buf heap ram */
		Close(sockd);
		ckmsgq_add(sdata->srecvs, buf);
		buf = NULL;
		goto retry;
	}
	if (cmdmatch(buf, "ping")) {
		LOGDEBUG("Stratifier received ping request");
		send_unix_msg(sockd, "pong");
		Close(sockd);
		goto retry;
	}
	if (cmdmatch(buf, "stats")) {
		char *msg;

		LOGDEBUG("Stratifier received stats request");
		msg = stratifier_stats(ckp, sdata);
		send_unix_msg(sockd, msg);
		Close(sockd);
		goto retry;
	}

	Close(sockd);
	LOGDEBUG("Stratifier received request: %s", buf);
	if (cmdmatch(buf, "shutdown")) {
		ret = 0;
		goto out;
	} else if (cmdmatch(buf, "update")) {
		update_base(ckp, GEN_PRIORITY);
	} else if (cmdmatch(buf, "subscribe")) {
		/* Proxifier has a new subscription */
		update_subscribe(ckp, buf);
	} else if (cmdmatch(buf, "notify")) {
		/* Proxifier has a new notify ready */
		update_notify(ckp, buf);
	} else if (cmdmatch(buf, "diff")) {
		update_diff(ckp, buf);
	} else if (cmdmatch(buf, "dropclient")) {
		int64_t client_id;

		ret = sscanf(buf, "dropclient=%"PRId64, &client_id);
		if (ret < 0)
			LOGDEBUG("Stratifier failed to parse dropclient command: %s", buf);
		else
			drop_client(ckp, sdata, client_id);
	} else if (cmdmatch(buf, "reconnclient")) {
		int64_t client_id;

		ret = sscanf(buf, "reconnclient=%"PRId64, &client_id);
		if (ret < 0)
			LOGDEBUG("Stratifier failed to parse reconnclient command: %s", buf);
		else
			reconnect_client_id(sdata, client_id);
	} else if (cmdmatch(buf, "dropall")) {
		drop_allclients(ckp);
	} else if (cmdmatch(buf, "block")) {
		block_solve(ckp, buf + 6);
	} else if (cmdmatch(buf, "noblock")) {
		block_reject(sdata, buf + 8);
	} else if (cmdmatch(buf, "reconnect")) {
		request_reconnect(sdata, buf);
	} else if (cmdmatch(buf, "proxy")) {
		set_proxy(sdata, buf);
	} else if (cmdmatch(buf, "deadproxy")) {
		dead_proxy(sdata, buf);
	} else if (cmdmatch(buf, "loglevel")) {
		sscanf(buf, "loglevel=%d", &ckp->loglevel);
	} else
		LOGWARNING("Unhandled stratifier message: %s", buf);
	goto retry;

out:
	dealloc(buf);
	return ret;
}

static void *blockupdate(void *arg)
{
	ckpool_t *ckp = (ckpool_t *)arg;
	sdata_t *sdata = ckp->data;
	char *buf = NULL;
	char request[8];

	pthread_detach(pthread_self());
	rename_proc("blockupdate");
	buf = send_recv_proc(ckp->generator, "getbest");
	if (!cmdmatch(buf, "failed"))
		sprintf(request, "getbest");
	else
		sprintf(request, "getlast");

	while (42) {
		dealloc(buf);
		buf = send_recv_generator(ckp, request, GEN_LAX);
		if (buf && cmdmatch(buf, "notify"))
			cksleep_ms(5000);
		else if (buf && strcmp(buf, sdata->lastswaphash) && !cmdmatch(buf, "failed"))
			update_base(ckp, GEN_PRIORITY);
		else
			cksleep_ms(ckp->blockpoll);
	}
	return NULL;
}

/* Enter holding workbase_lock and client a ref count. */
static void __fill_enonce1data(const workbase_t *wb, stratum_instance_t *client)
{
	if (wb->enonce1constlen)
		memcpy(client->enonce1bin, wb->enonce1constbin, wb->enonce1constlen);
	if (wb->enonce1varlen) {
		memcpy(client->enonce1bin + wb->enonce1constlen, &client->enonce1_64, wb->enonce1varlen);
		__bin2hex(client->enonce1var, &client->enonce1_64, wb->enonce1varlen);
	}
	__bin2hex(client->enonce1, client->enonce1bin, wb->enonce1constlen + wb->enonce1varlen);
}

/* Create a new enonce1 from the 64 bit enonce1_64 value, using only the number
 * of bytes we have to work with when we are proxying with a split nonce2.
 * When the proxy space is less than 32 bits to work with, we look for an
 * unused enonce1 value and reject clients instead if there is no space left.
 * Needs to be entered with client holding a ref count. */
static bool new_enonce1(ckpool_t *ckp, sdata_t *ckp_sdata, sdata_t *sdata, stratum_instance_t *client)
{
	proxy_t *proxy = NULL;
	uint64_t enonce1;

	if (ckp->proxy) {
		if (!ckp_sdata->proxy)
			return false;

		mutex_lock(&ckp_sdata->proxy_lock);
		proxy = sdata->subproxy;
		client->proxyid = proxy->id;
		client->subproxyid = proxy->subid;
		mutex_unlock(&ckp_sdata->proxy_lock);

		if (proxy->clients >= proxy->max_clients) {
			LOGWARNING("Proxy reached max clients %"PRId64, proxy->max_clients);
			return false;
		}
	}

	/* instance_lock protects enonce1_64. Incrementing a little endian 64bit
	 * number ensures that no matter how many of the bits we take from the
	 * left depending on nonce2 length, we'll always get a changing value
	 * for every next client.*/
	ck_wlock(&ckp_sdata->instance_lock);
	enonce1 = htole64(ckp_sdata->enonce1_64);
	enonce1++;
	client->enonce1_64 = ckp_sdata->enonce1_64 = le64toh(enonce1);
	if (proxy) {
		client->proxy = proxy;
		proxy->clients++;
		proxy->bound_clients++;
		proxy->parent->combined_clients++;
	}
	ck_wunlock(&ckp_sdata->instance_lock);

	ck_rlock(&sdata->workbase_lock);
	__fill_enonce1data(sdata->current_workbase, client);
	ck_runlock(&sdata->workbase_lock);

	return true;
}

static void stratum_send_message(sdata_t *sdata, const stratum_instance_t *client, const char *msg);

/* Choose the stratifier data for a new client. Use the main ckp_sdata except
 * in proxy mode where we find a subproxy based on the current proxy with room
 * for more clients. Signal the generator to recruit more subproxies if we are
 * running out of room. */
static sdata_t *select_sdata(const ckpool_t *ckp, sdata_t *ckp_sdata)
{
	proxy_t *current, *proxy, *subproxy, *best = NULL, *tmp, *tmpsub;
	int best_subid = 0, best_lowid;
	int64_t best_id = 0;

	if (!ckp->proxy || ckp->passthrough)
		return ckp_sdata;
	current = ckp_sdata->proxy;
	if (!current) {
		LOGWARNING("No proxy available yet to generate subscribes");
		return NULL;
	}
	best_lowid = ckp_sdata->proxy_count;

	mutex_lock(&ckp_sdata->proxy_lock);
	HASH_ITER(hh, ckp_sdata->proxies, proxy, tmp) {
		int64_t max_headroom;

		best = NULL;
		proxy->headroom = max_headroom = 0;
		HASH_ITER(sh, proxy->subproxies, subproxy, tmpsub) {
			int64_t subproxy_headroom;

			if (subproxy->dead)
				continue;
			if (!subproxy->sdata->current_workbase)
				continue;
			subproxy_headroom = subproxy->max_clients - subproxy->clients;

			proxy->headroom += subproxy_headroom;
			if (subproxy_headroom > max_headroom) {
				best = subproxy;
				max_headroom = subproxy_headroom;
			}
		}
		if (best && (best->low_id < best_lowid || (best->low_id == best_lowid && best->id > best_id))) {
			best_id = best->id;
			best_lowid = best->low_id;
			best_subid = best->subid;
			if (best == current)
				break;
		}
	}
	mutex_unlock(&ckp_sdata->proxy_lock);

	if (best_id != current->id || current->headroom < 2)
		generator_recruit(ckp, 1);
	if (best_id == ckp_sdata->proxy_count) {
		LOGNOTICE("Temporarily insufficient subproxies to accept more clients");
		return NULL;
	}
	best = subproxy_by_id(ckp_sdata, best_id, best_subid);
	return best->sdata;
}

/* Extranonce1 must be set here. Needs to be entered with client holding a ref
 * count. */
static json_t *parse_subscribe(stratum_instance_t *client, const int64_t client_id, const json_t *params_val)
{
	ckpool_t *ckp = client->ckp;
	sdata_t *sdata, *ckp_sdata = ckp->data;
	bool old_match = false;
	int arr_size;
	json_t *ret;
	int n2len;

	if (unlikely(!json_is_array(params_val))) {
		stratum_send_message(ckp_sdata, client, "Invalid json: params not an array");
		return json_string("params not an array");
	}

	sdata = select_sdata(ckp, ckp_sdata);
	if (unlikely(!sdata || !sdata->current_workbase)) {
		LOGWARNING("Failed to provide subscription due to no %s", sdata ? "current workbase" : "sdata");
		stratum_send_message(ckp_sdata, client, "Pool Initialising");
		return json_string("Initialising");
	}
	if (ckp->proxy) {
		LOGINFO("Current %ld, selecting proxy %ld:%d for client %"PRId64, ckp_sdata->proxy->id,
			sdata->subproxy->id, sdata->subproxy->subid, client->id);
	}
	client->sdata = sdata;

	arr_size = json_array_size(params_val);
	/* NOTE useragent is NULL prior to this so should not be used in code
	 * till after this point */
	if (arr_size > 0) {
		const char *buf;

		buf = json_string_value(json_array_get(params_val, 0));
		if (buf && strlen(buf))
			client->useragent = strdup(buf);
		else
			client->useragent = ckzalloc(1); // Set to ""
		if (arr_size > 1 && !ckp->proxy) {
			/* This would be the session id for reconnect, it will
			 * not work for clients on a proxied connection. */
			buf = json_string_value(json_array_get(params_val, 1));
			LOGDEBUG("Found old session id %s", buf);
			/* Add matching here */
			if ((client->enonce1_64 = disconnected_sessionid_exists(sdata, buf, client_id))) {
				sprintf(client->enonce1, "%016lx", client->enonce1_64);
				old_match = true;

				ck_rlock(&sdata->workbase_lock);
				__fill_enonce1data(sdata->current_workbase, client);
				ck_runlock(&sdata->workbase_lock);
			}
		}
	} else
		client->useragent = ckzalloc(1);
	if (!old_match) {
		/* Create a new extranonce1 based on a uint64_t pointer */
		if (!new_enonce1(ckp, ckp_sdata, sdata, client)) {
			stratum_send_message(sdata, client, "Pool full of clients");
			client->reject = 2;
			return json_string("proxy full");
		}
		LOGINFO("Set new subscription %"PRId64" to new enonce1 %lx string %s", client->id,
			client->enonce1_64, client->enonce1);
	} else {
		LOGINFO("Set new subscription %"PRId64" to old matched enonce1 %lx string %s",
			client->id, client->enonce1_64, client->enonce1);
	}

	/* Workbases will exist if sdata->current_workbase is not NULL */
	ck_rlock(&sdata->workbase_lock);
	n2len = sdata->workbases->enonce2varlen;
	ck_runlock(&sdata->workbase_lock);

	/* Send a blank sessionid in proxy mode so clients don't think we have
	 * resumed if enonce1 ends up matching on reconnect. */
	if (ckp->proxy) {
		JSON_CPACK(ret, "[[[s,s]],s,i]", "mining.notify", "", client->enonce1,
				n2len);
	} else {
		JSON_CPACK(ret, "[[[s,s]],s,i]", "mining.notify", client->enonce1, client->enonce1,
				n2len);
	}

	client->subscribed = true;

	return ret;
}

static bool test_address(ckpool_t *ckp, const char *address)
{
	bool ret = false;
	char *buf, *msg;

	ASPRINTF(&msg, "checkaddr:%s", address);
	/* Must wait for a response here */
	buf = __send_recv_generator(ckp, msg, GEN_LAX);
	dealloc(msg);
	if (!buf)
		return ret;
	ret = cmdmatch(buf, "true");
	dealloc(buf);
	return ret;
}

static const double nonces = 4294967296;

static double dsps_from_key(json_t *val, const char *key)
{
	char *string, *endptr;
	double ret = 0;

	json_get_string(&string, val, key);
	if (!string)
		return ret;
	ret = strtod(string, &endptr) / nonces;
	if (endptr) {
		switch (endptr[0]) {
			case 'E':
				ret *= (double)1000;
			case 'P':
				ret *= (double)1000;
			case 'T':
				ret *= (double)1000;
			case 'G':
				ret *= (double)1000;
			case 'M':
				ret *= (double)1000;
			case 'K':
				ret *= (double)1000;
			default:
				break;
		}
	}
	free(string);
	return ret;
}

/* Enter holding a reference count */
static void read_userstats(ckpool_t *ckp, user_instance_t *user)
{
	int tvsec_diff = 0, ret;
	char s[512];
	json_t *val;
	FILE *fp;
	tv_t now;

	snprintf(s, 511, "%s/users/%s", ckp->logdir, user->username);
	fp = fopen(s, "re");
	if (!fp) {
		LOGINFO("User %s does not have a logfile to read", user->username);
		return;
	}
	memset(s, 0, 512);
	ret = fread(s, 1, 511, fp);
	fclose(fp);
	if (ret < 1) {
		LOGINFO("Failed to read user %s logfile", user->username);
		return;
	}
	val = json_loads(s, 0, NULL);
	if (!val) {
		LOGINFO("Failed to json decode user %s logfile: %s", user->username, s);
		return;
	}

	tv_time(&now);
	copy_tv(&user->last_share, &now);
	user->dsps1 = dsps_from_key(val, "hashrate1m");
	user->dsps5 = dsps_from_key(val, "hashrate5m");
	user->dsps60 = dsps_from_key(val, "hashrate1hr");
	user->dsps1440 = dsps_from_key(val, "hashrate1d");
	user->dsps10080 = dsps_from_key(val, "hashrate7d");
	json_get_int64(&user->last_update.tv_sec, val, "lastupdate");
	json_get_double(&user->best_diff, val, "bestshare");
	LOGINFO("Successfully read user %s stats %f %f %f %f %f %f", user->username,
		user->dsps1, user->dsps5, user->dsps60, user->dsps1440,
		user->dsps10080, user->best_diff);
	json_decref(val);
	if (user->last_update.tv_sec)
		tvsec_diff = now.tv_sec - user->last_update.tv_sec - 60;
	if (tvsec_diff > 60) {
		LOGINFO("Old user stats indicate not logged for %d seconds, decaying stats",
			tvsec_diff);
		decay_time(&user->dsps1, 0, tvsec_diff, 60);
		decay_time(&user->dsps5, 0, tvsec_diff, 300);
		decay_time(&user->dsps60, 0, tvsec_diff, 3600);
		decay_time(&user->dsps1440, 0, tvsec_diff, 86400);
		decay_time(&user->dsps10080, 0, tvsec_diff, 604800);
	}
}

/* Enter holding a reference count */
static void read_workerstats(ckpool_t *ckp, worker_instance_t *worker)
{
	int tvsec_diff = 0, ret;
	char s[512];
	json_t *val;
	FILE *fp;
	tv_t now;

	snprintf(s, 511, "%s/workers/%s", ckp->logdir, worker->workername);
	fp = fopen(s, "re");
	if (!fp) {
		LOGINFO("Worker %s does not have a logfile to read", worker->workername);
		return;
	}
	memset(s, 0, 512);
	ret = fread(s, 1, 511, fp);
	fclose(fp);
	if (ret < 1) {
		LOGINFO("Failed to read worker %s logfile", worker->workername);
		return;
	}
	val = json_loads(s, 0, NULL);
	if (!val) {
		LOGINFO("Failed to json decode worker %s logfile: %s", worker->workername, s);
		return;
	}

	tv_time(&now);
	copy_tv(&worker->last_share, &now);
	worker->dsps1 = dsps_from_key(val, "hashrate1m");
	worker->dsps5 = dsps_from_key(val, "hashrate5m");
	worker->dsps60 = dsps_from_key(val, "hashrate1d");
	worker->dsps1440 = dsps_from_key(val, "hashrate1d");
	json_get_double(&worker->best_diff, val, "bestshare");
	json_get_int64(&worker->last_update.tv_sec, val, "lastupdate");
	LOGINFO("Successfully read worker %s stats %f %f %f %f %f", worker->workername,
		worker->dsps1, worker->dsps5, worker->dsps60, worker->dsps1440, worker->best_diff);
	json_decref(val);
	if (worker->last_update.tv_sec)
		tvsec_diff = now.tv_sec - worker->last_update.tv_sec - 60;
	if (tvsec_diff > 60) {
		LOGINFO("Old worker stats indicate not logged for %d seconds, decaying stats",
			tvsec_diff);
		decay_time(&worker->dsps1, 0, tvsec_diff, 60);
		decay_time(&worker->dsps5, 0, tvsec_diff, 300);
		decay_time(&worker->dsps60, 0, tvsec_diff, 3600);
		decay_time(&worker->dsps1440, 0, tvsec_diff, 86400);
	}
}

/* This simply strips off the first part of the workername and matches it to a
 * user or creates a new one. Needs to be entered with client holding a ref
 * count. */
static user_instance_t *generate_user(ckpool_t *ckp, stratum_instance_t *client,
				      const char *workername)
{
	char *base_username = strdupa(workername), *username;
	bool new_user = false, new_worker = false;
	sdata_t *sdata = ckp->data;
	worker_instance_t *tmp;
	user_instance_t *user;
	int len;

	username = strsep(&base_username, "._");
	if (!username || !strlen(username))
		username = base_username;
	len = strlen(username);
	if (unlikely(len > 127))
		username[127] = '\0';

	ck_ilock(&sdata->instance_lock);
	HASH_FIND_STR(sdata->user_instances, username, user);
	/* Upgrade to write lock */
	ck_ulock(&sdata->instance_lock);
	if (!user) {
		/* New user instance. Secondary user id will be NULL */
		user = ckzalloc(sizeof(user_instance_t));
		user->auth_backoff = 3; /* Set initial backoff to 3 seconds */
		strcpy(user->username, username);
		new_user = true;
		user->id = sdata->user_instance_id++;
		HASH_ADD_STR(sdata->user_instances, username, user);
	}
	client->user_instance = user;
	DL_FOREACH(user->worker_instances, tmp) {
		if (!safecmp(workername, tmp->workername)) {
			client->worker_instance = tmp;
			break;
		}
	}
	/* Create one worker instance for combined data from workers of the
	 * same name */
	if (!client->worker_instance) {
		worker_instance_t *worker = ckzalloc(sizeof(worker_instance_t));

		worker->workername = strdup(workername);
		worker->user_instance = user;
		DL_APPEND(user->worker_instances, worker);
		new_worker = true;
		worker->start_time = time(NULL);
		client->worker_instance = worker;
	}
	DL_APPEND(user->clients, client);
	ck_wunlock(&sdata->instance_lock);

	if (CKP_STANDALONE(ckp) && new_user)
		read_userstats(ckp, user);
	if (CKP_STANDALONE(ckp) && new_worker)
		read_workerstats(ckp, client->worker_instance);

	if (new_user && !ckp->proxy) {
		/* Is this a btc address based username? */
		if (len > 26 && len < 35)
			user->btcaddress = test_address(ckp, username);
		LOGNOTICE("Added new user %s%s", username, user->btcaddress ?
			  " as address based registration" : "");
	}

	return user;
}

/* Send this to the database and parse the response to authorise a user
 * and get SUID parameters back. We don't add these requests to the sdata->ckdbqueue
 * since we have to wait for the response but this is done from the authoriser
 * thread so it won't hold anything up but other authorisations. Needs to be
 * entered with client holding a ref count. */
static int send_recv_auth(stratum_instance_t *client)
{
	user_instance_t *user = client->user_instance;
	ckpool_t *ckp = client->ckp;
	sdata_t *sdata = ckp->data;
	char *buf = NULL, *json_msg;
	bool contended = false;
	char cdfield[64];
	int ret = 1;
	json_t *val;
	ts_t now;

	ts_realtime(&now);
	sprintf(cdfield, "%lu,%lu", now.tv_sec, now.tv_nsec);

	val = json_object();
	json_set_string(val, "username", user->username);
	json_set_string(val, "workername", client->workername);
	json_set_string(val, "poolinstance", ckp->name);
	json_set_string(val, "useragent", client->useragent);
	json_set_int(val, "clientid", client->id);
	json_set_string(val,"enonce1", client->enonce1);
	json_set_bool(val, "preauth", false);
	json_set_string(val, "createdate", cdfield);
	json_set_string(val, "createby", "code");
	json_set_string(val, "createcode", __func__);
	json_set_string(val, "createinet", client->address);
	if (user->btcaddress)
		json_msg = ckdb_msg(ckp, val, ID_ADDRAUTH);
	else
		json_msg = ckdb_msg(ckp, val, ID_AUTH);
	if (unlikely(!json_msg)) {
		LOGWARNING("Failed to dump json in send_recv_auth");
		goto out;
	}

	/* We want responses from ckdb serialised and not interleaved with
	 * other requests. Wait up to 3 seconds for exclusive access to ckdb
	 * and if we don't receive it treat it as a delayed auth if possible */
	if (likely(!mutex_timedlock(&sdata->ckdb_lock, 3))) {
		buf = ckdb_msg_call(ckp, json_msg);
		mutex_unlock(&sdata->ckdb_lock);
	} else
		contended = true;

	free(json_msg);
	if (likely(buf)) {
		worker_instance_t *worker = client->worker_instance;
		char *cmd = NULL, *secondaryuserid = NULL;
		char response[PAGESIZE] = {};
		json_error_t err_val;
		json_t *val = NULL;

		LOGINFO("Got ckdb response: %s", buf);
		if (unlikely(sscanf(buf, "id.%*d.%s", response) < 1 || strlen(response) < 1 || !strchr(response, '='))) {
			if (cmdmatch(response, "failed"))
				goto out;
			LOGWARNING("Got unparseable ckdb auth response: %s", buf);
			goto out_fail;
		}
		cmd = response;
		strsep(&cmd, "=");
		LOGINFO("User %s Worker %s got auth response: %s  cmd: %s",
			user->username, client->workername,
			response, cmd);
		val = json_loads(cmd, 0, &err_val);
		if (unlikely(!val))
			LOGWARNING("AUTH JSON decode failed(%d): %s", err_val.line, err_val.text);
		else {
			json_get_string(&secondaryuserid, val, "secondaryuserid");
			json_get_int(&worker->mindiff, val, "difficultydefault");
			client->suggest_diff = worker->mindiff;
			if (!user->auth_time)
				user->auth_time = time(NULL);
		}
		if (secondaryuserid && (!safecmp(response, "ok.authorise") ||
					!safecmp(response, "ok.addrauth"))) {
			if (!user->secondaryuserid)
				user->secondaryuserid = secondaryuserid;
			else
				dealloc(secondaryuserid);
			ret = 0;
		}
		if (likely(val))
			json_decref(val);
		goto out;
	}
	if (contended)
		LOGWARNING("Prolonged lock contention for ckdb while trying to authorise");
	else
		LOGWARNING("Got no auth response from ckdb :(");
out_fail:
	ret = -1;
out:
	free(buf);
	return ret;
}

/* For sending auths to ckdb after we've already decided we can authorise
 * these clients while ckdb is offline, based on an existing client of the
 * same username already having been authorised. Needs to be entered with
 * client holding a ref count. */
static void queue_delayed_auth(stratum_instance_t *client)
{
	ckpool_t *ckp = client->ckp;
	char cdfield[64];
	json_t *val;
	ts_t now;

	/* Read off any cached mindiff from previous auths */
	client->suggest_diff = client->worker_instance->mindiff;

	ts_realtime(&now);
	sprintf(cdfield, "%lu,%lu", now.tv_sec, now.tv_nsec);

	JSON_CPACK(val, "{ss,ss,ss,ss,sI,ss,sb,ss,ss,ss,ss}",
			"username", client->user_instance->username,
			"workername", client->workername,
			"poolinstance", ckp->name,
			"useragent", client->useragent,
			"clientid", client->id,
			"enonce1", client->enonce1,
			"preauth", true,
			"createdate", cdfield,
			"createby", "code",
			"createcode", __func__,
			"createinet", client->address);
	ckdbq_add(ckp, ID_AUTH, val);
}

/* Needs to be entered with client holding a ref count. */
static json_t *parse_authorise(stratum_instance_t *client, const json_t *params_val, json_t **err_val,
			       const char *address, int *errnum)
{
	user_instance_t *user;
	ckpool_t *ckp = client->ckp;
	bool ret = false;
	const char *buf;
	int arr_size;

	if (unlikely(!json_is_array(params_val))) {
		*err_val = json_string("params not an array");
		goto out;
	}
	arr_size = json_array_size(params_val);
	if (unlikely(arr_size < 1)) {
		*err_val = json_string("params missing array entries");
		goto out;
	}
	if (unlikely(!client->useragent)) {
		*err_val = json_string("Failed subscription");
		goto out;
	}
	buf = json_string_value(json_array_get(params_val, 0));
	if (!buf) {
		*err_val = json_string("Invalid workername parameter");
		goto out;
	}
	if (!strlen(buf)) {
		*err_val = json_string("Empty workername parameter");
		goto out;
	}
	if (!memcmp(buf, ".", 1) || !memcmp(buf, "_", 1)) {
		*err_val = json_string("Empty username parameter");
		goto out;
	}
	if (strchr(buf, '/')) {
		*err_val = json_string("Invalid character in username");
		goto out;
	}
	user = generate_user(ckp, client, buf);
	client->user_id = user->id;
	strcpy(client->address, address);
	/* NOTE workername is NULL prior to this so should not be used in code
	 * till after this point */
	client->workername = strdup(buf);
	if (user->failed_authtime) {
		time_t now_t = time(NULL);

		if (now_t < user->failed_authtime + user->auth_backoff) {
			LOGNOTICE("Client %"PRId64" worker %s rate limited due to failed auth attempts",
				  client->id, buf);
			client->dropped = true;
			goto out;
		}
	}
	/* NOTE worker count incremented here for any client put onto user's
	 * list until it's dropped */
	inc_worker(ckp, user);
	if (CKP_STANDALONE(ckp))
		ret = true;
	else {
		/* Preauth workers for the first 10 minutes after the user is
		 * first authorised by ckdb to avoid floods of worker auths.
		 * *errnum is implied zero already so ret will be set true */
		if (user->auth_time && time(NULL) - user->auth_time < 600)
			client->suggest_diff = client->worker_instance->mindiff;
		else
			*errnum = send_recv_auth(client);
		if (!*errnum)
			ret = true;
		else if (*errnum < 0 && user->secondaryuserid) {
			/* This user has already been authorised but ckdb is
			 * offline so we assume they already exist but add the
			 * auth request to the queued messages. */
			queue_delayed_auth(client);
			ret = true;
		}
	}
	if (ret) {
		client->authorised = ret;
		user->authorised = ret;
		if (ckp->proxy) {
			LOGNOTICE("Authorised client %"PRId64" to proxy %ld:%d, worker %s as user %s",
				  client->id, client->proxyid, client->subproxyid, buf, user->username);
		} else {
			LOGNOTICE("Authorised client %"PRId64" worker %s as user %s",
				  client->id, buf, user->username);
		}
		user->auth_backoff = 3; /* Reset auth backoff time */
	} else {
		LOGNOTICE("Client %"PRId64" worker %s failed to authorise as user %s", client->id, buf,
			  user->username);
		user->failed_authtime = time(NULL);
		user->auth_backoff <<= 1;
		/* Cap backoff time to 10 mins */
		if (user->auth_backoff > 600)
			user->auth_backoff = 600;
	}
	/* We can set this outside of lock safely */
	client->authorising = false;
out:
	return json_boolean(ret);
}

/* Needs to be entered with client holding a ref count. */
static void stratum_send_diff(sdata_t *sdata, const stratum_instance_t *client)
{
	json_t *json_msg;

	JSON_CPACK(json_msg, "{s[I]soss}", "params", client->diff, "id", json_null(),
			     "method", "mining.set_difficulty");
	stratum_add_send(sdata, json_msg, client->id);
}

/* Needs to be entered with client holding a ref count. */
static void stratum_send_message(sdata_t *sdata, const stratum_instance_t *client, const char *msg)
{
	json_t *json_msg;

	JSON_CPACK(json_msg, "{sosss[s]}", "id", json_null(), "method", "client.show_message",
			     "params", msg);
	stratum_add_send(sdata, json_msg, client->id);
}

static double time_bias(const double tdiff, const double period)
{
	double dexp = tdiff / period;

	/* Sanity check to prevent silly numbers for double accuracy **/
	if (unlikely(dexp > 36))
		dexp = 36;
	return 1.0 - 1.0 / exp(dexp);
}

/* Sanity check to prevent clock adjustments backwards from screwing up stats */
static double sane_tdiff(tv_t *end, tv_t *start)
{
	double tdiff = tvdiff(end, start);

	if (unlikely(tdiff < 0.001))
		tdiff = 0.001;
	return tdiff;
}

/* Needs to be entered with client holding a ref count. */
static void add_submit(ckpool_t *ckp, stratum_instance_t *client, const int diff, const bool valid,
		       const bool submit)
{
	sdata_t *ckp_sdata = ckp->data, *sdata = client->sdata;
	worker_instance_t *worker = client->worker_instance;
	double tdiff, bdiff, dsps, drr, network_diff, bias;
	user_instance_t *user = client->user_instance;
	int64_t next_blockid, optimal;
	tv_t now_t;

	mutex_lock(&ckp_sdata->stats_lock);
	if (valid) {
		ckp_sdata->stats.unaccounted_shares++;
		ckp_sdata->stats.unaccounted_diff_shares += diff;
	} else
		ckp_sdata->stats.unaccounted_rejects += diff;
	mutex_unlock(&ckp_sdata->stats_lock);

	/* Count only accepted and stale rejects in diff calculation. */
	if (!valid && !submit)
		return;

	tv_time(&now_t);

	ck_rlock(&sdata->workbase_lock);
	next_blockid = sdata->workbase_id + 1;
	if (ckp->proxy)
		network_diff = sdata->current_workbase->diff;
	else
		network_diff = sdata->current_workbase->network_diff;
	ck_runlock(&sdata->workbase_lock);

	if (unlikely(!client->first_share.tv_sec)) {
		copy_tv(&client->first_share, &now_t);
		copy_tv(&client->ldc, &now_t);
	}

	tdiff = sane_tdiff(&now_t, &client->last_share);
	decay_time(&client->dsps1, diff, tdiff, 60);
	decay_time(&client->dsps5, diff, tdiff, 300);
	decay_time(&client->dsps60, diff, tdiff, 3600);
	decay_time(&client->dsps1440, diff, tdiff, 86400);
	decay_time(&client->dsps10080, diff, tdiff, 604800);
	copy_tv(&client->last_share, &now_t);

	tdiff = sane_tdiff(&now_t, &worker->last_share);
	decay_time(&worker->dsps1, diff, tdiff, 60);
	decay_time(&worker->dsps5, diff, tdiff, 300);
	decay_time(&worker->dsps60, diff, tdiff, 3600);
	decay_time(&worker->dsps1440, diff, tdiff, 86400);
	copy_tv(&worker->last_share, &now_t);
	worker->idle = false;

	tdiff = sane_tdiff(&now_t, &user->last_share);
	decay_time(&user->dsps1, diff, tdiff, 60);
	decay_time(&user->dsps5, diff, tdiff, 300);
	decay_time(&user->dsps60, diff, tdiff, 3600);
	decay_time(&user->dsps1440, diff, tdiff, 86400);
	decay_time(&user->dsps10080, diff, tdiff, 604800);
	copy_tv(&user->last_share, &now_t);
	client->idle = false;

	client->ssdc++;
	bdiff = sane_tdiff(&now_t, &client->first_share);
	bias = time_bias(bdiff, 300);
	tdiff = sane_tdiff(&now_t, &client->ldc);

	/* Check the difficulty every 240 seconds or as many shares as we
	 * should have had in that time, whichever comes first. */
	if (client->ssdc < 72 && tdiff < 240)
		return;

	if (diff != client->diff) {
		client->ssdc = 0;
		return;
	}

	/* Diff rate ratio */
	dsps = client->dsps5 / bias;
	drr = dsps / (double)client->diff;

	/* Optimal rate product is 0.3, allow some hysteresis. */
	if (drr > 0.15 && drr < 0.4)
		return;

	/* Allow slightly lower diffs when users choose their own mindiff */
	if (worker->mindiff || client->suggest_diff) {
		if (drr < 0.5)
			return;
		optimal = lround(dsps * 2.4);
	} else
		optimal = lround(dsps * 3.33);

	/* Clamp to mindiff ~ network_diff */
	if (optimal < ckp->mindiff)
		optimal = ckp->mindiff;
	/* Client suggest diff overrides worker mindiff */
	if (client->suggest_diff) {
		if (optimal < client->suggest_diff)
			optimal = client->suggest_diff;
	} else if (optimal < worker->mindiff)
		optimal = worker->mindiff;
	if (ckp->maxdiff && optimal > ckp->maxdiff)
		optimal = ckp->maxdiff;
	if (optimal > network_diff)
		optimal = network_diff;
	if (client->diff == optimal)
		return;

	/* If this is the first share in a change, reset the last diff change
	 * to make sure the client hasn't just fallen back after a leave of
	 * absence */
	if (optimal < client->diff && client->ssdc == 1) {
		copy_tv(&client->ldc, &now_t);
		return;
	}

	client->ssdc = 0;

	LOGINFO("Client %"PRId64" biased dsps %.2f dsps %.2f drr %.2f adjust diff from %"PRId64" to: %"PRId64" ",
		client->id, dsps, client->dsps5, drr, client->diff, optimal);

	copy_tv(&client->ldc, &now_t);
	client->diff_change_job_id = next_blockid;
	client->old_diff = client->diff;
	client->diff = optimal;
	stratum_send_diff(sdata, client);
}

/* We should already be holding the workbase_lock. Needs to be entered with
 * client holding a ref count. */
static void
test_blocksolve(const stratum_instance_t *client, const workbase_t *wb, const uchar *data,
		const uchar *hash, const double diff, const char *coinbase, int cblen,
		const char *nonce2, const char *nonce)
{
	int transactions = wb->transactions + 1;
	char hexcoinbase[1024], blockhash[68];
	sdata_t *sdata = client->sdata;
	json_t *val = NULL, *val_copy;
	char *gbt_block, varint[12];
	ckpool_t *ckp = wb->ckp;
	ckmsg_t *block_ckmsg;
	char cdfield[64];
	uchar swap[32];
	ts_t ts_now;

	/* Submit anything over 99% of the diff in case of rounding errors */
	if (diff < sdata->current_workbase->network_diff * 0.99)
		return;

	LOGWARNING("Possible block solve diff %f !", diff);
	/* Can't submit a block in proxy mode without the transactions */
	if (wb->proxy && wb->merkles)
		return;

	ts_realtime(&ts_now);
	sprintf(cdfield, "%lu,%lu", ts_now.tv_sec, ts_now.tv_nsec);

	gbt_block = ckalloc(1024);
	flip_32(swap, hash);
	__bin2hex(blockhash, swap, 32);

	/* Message format: "submitblock:hash,data" */
	sprintf(gbt_block, "submitblock:%s,", blockhash);
	__bin2hex(gbt_block + 12 + 64 + 1, data, 80);
	if (transactions < 0xfd) {
		uint8_t val8 = transactions;

		__bin2hex(varint, (const unsigned char *)&val8, 1);
	} else if (transactions <= 0xffff) {
		uint16_t val16 = htole16(transactions);

		strcat(gbt_block, "fd");
		__bin2hex(varint, (const unsigned char *)&val16, 2);
	} else {
		uint32_t val32 = htole32(transactions);

		strcat(gbt_block, "fe");
		__bin2hex(varint, (const unsigned char *)&val32, 4);
	}
	strcat(gbt_block, varint);
	__bin2hex(hexcoinbase, coinbase, cblen);
	strcat(gbt_block, hexcoinbase);
	if (wb->transactions)
		realloc_strcat(&gbt_block, wb->txn_data);
	send_generator(ckp, gbt_block, GEN_PRIORITY);
	free(gbt_block);

	JSON_CPACK(val, "{si,ss,ss,sI,ss,ss,sI,ss,ss,ss,sI,ss,ss,ss,ss}",
			"height", wb->height,
			"blockhash", blockhash,
			"confirmed", "n",
			"workinfoid", wb->id,
			"username", client->user_instance->username,
			"workername", client->workername,
			"clientid", client->id,
			"enonce1", client->enonce1,
			"nonce2", nonce2,
			"nonce", nonce,
			"reward", wb->coinbasevalue,
			"createdate", cdfield,
			"createby", "code",
			"createcode", __func__,
			"createinet", ckp->serverurl[client->server]);
	val_copy = json_deep_copy(val);
	block_ckmsg = ckalloc(sizeof(ckmsg_t));
	block_ckmsg->data = val_copy;

	mutex_lock(&sdata->block_lock);
	DL_APPEND(sdata->block_solves, block_ckmsg);
	mutex_unlock(&sdata->block_lock);

	ckdbq_add(ckp, ID_BLOCK, val);
}

/* Needs to be entered with client holding a ref count. */
static double submission_diff(const stratum_instance_t *client, const workbase_t *wb, const char *nonce2,
			      const uint32_t ntime32, const char *nonce, uchar *hash)
{
	unsigned char merkle_root[32], merkle_sha[64];
	uint32_t *data32, *swap32, benonce32;
	char *coinbase, data[80];
	uchar swap[80], hash1[32];
	int cblen, i;
	double ret;

	coinbase = alloca(wb->coinb1len + wb->enonce1constlen + wb->enonce1varlen + wb->enonce2varlen + wb->coinb2len);
	memcpy(coinbase, wb->coinb1bin, wb->coinb1len);
	cblen = wb->coinb1len;
	memcpy(coinbase + cblen, &client->enonce1bin, wb->enonce1constlen + wb->enonce1varlen);
	cblen += wb->enonce1constlen + wb->enonce1varlen;
	hex2bin(coinbase + cblen, nonce2, wb->enonce2varlen);
	cblen += wb->enonce2varlen;
	memcpy(coinbase + cblen, wb->coinb2bin, wb->coinb2len);
	cblen += wb->coinb2len;

	gen_hash((uchar *)coinbase, merkle_root, cblen);
	memcpy(merkle_sha, merkle_root, 32);
	for (i = 0; i < wb->merkles; i++) {
		memcpy(merkle_sha + 32, &wb->merklebin[i], 32);
		gen_hash(merkle_sha, merkle_root, 64);
		memcpy(merkle_sha, merkle_root, 32);
	}
	data32 = (uint32_t *)merkle_sha;
	swap32 = (uint32_t *)merkle_root;
	flip_32(swap32, data32);

	/* Copy the cached header binary and insert the merkle root */
	memcpy(data, wb->headerbin, 80);
	memcpy(data + 36, merkle_root, 32);

	/* Insert the nonce value into the data */
	hex2bin(&benonce32, nonce, 4);
	data32 = (uint32_t *)(data + 64 + 12);
	*data32 = benonce32;

	/* Insert the ntime value into the data */
	data32 = (uint32_t *)(data + 68);
	*data32 = htobe32(ntime32);

	/* Hash the share */
	data32 = (uint32_t *)data;
	swap32 = (uint32_t *)swap;
	flip_80(swap32, data32);
	sha256(swap, 80, hash1);
	sha256(hash1, 32, hash);

	/* Calculate the diff of the share here */
	ret = diff_from_target(hash);

	/* Test we haven't solved a block regardless of share status */
	test_blocksolve(client, wb, swap, hash, ret, coinbase, cblen, nonce2, nonce);

	return ret;
}

/* Optimised for the common case where shares are new */
static bool new_share(sdata_t *sdata, const uchar *hash, const int64_t wb_id)
{
	share_t *share = ckzalloc(sizeof(share_t)), *match = NULL;
	bool ret = true;

	memcpy(share->hash, hash, 32);
	share->workbase_id = wb_id;

	mutex_lock(&sdata->share_lock);
	sdata->shares_generated++;
	HASH_FIND(hh, sdata->shares, hash, 32, match);
	if (likely(!match))
		HASH_ADD(hh, sdata->shares, hash, 32, share);
	mutex_unlock(&sdata->share_lock);

	if (unlikely(match)) {
		dealloc(share);
		ret = false;
	}
	return ret;
}

static void update_client(const stratum_instance_t *client, const int64_t client_id);

/* Submit a share in proxy mode to the parent pool. workbase_lock is held.
 * Needs to be entered with client holding a ref count. */
static void submit_share(stratum_instance_t *client, const int64_t jobid, const char *nonce2,
			 const char *ntime, const char *nonce)
{
	ckpool_t *ckp = client->ckp;
	json_t *json_msg;
	char enonce2[32];
	char *msg;

	sprintf(enonce2, "%s%s", client->enonce1var, nonce2);
	JSON_CPACK(json_msg, "{sIsssssssIsIsi}", "jobid", jobid, "nonce2", enonce2,
			     "ntime", ntime, "nonce", nonce, "client_id", client->id,
			     "proxy", client->proxyid, "subproxy", client->subproxyid);
	msg = json_dumps(json_msg, 0);
	json_decref(json_msg);
	send_generator(ckp, msg, GEN_LAX);
	free(msg);
}

#define JSON_ERR(err) json_string(SHARE_ERR(err))

/* Needs to be entered with client holding a ref count. */
static json_t *parse_submit(stratum_instance_t *client, json_t *json_msg,
			    const json_t *params_val, json_t **err_val)
{
	bool share = false, result = false, invalid = true, submit = false;
	user_instance_t *user = client->user_instance;
	double diff = client->diff, wdiff = 0, sdiff = -1;
	char hexhash[68] = {}, sharehash[32], cdfield[64];
	const char *workername, *job_id, *ntime, *nonce;
	char *fname = NULL, *s, *nonce2;
	sdata_t *sdata = client->sdata;
	enum share_err err = SE_NONE;
	ckpool_t *ckp = client->ckp;
	char idstring[20] = {};
	workbase_t *wb = NULL;
	uint32_t ntime32;
	uchar hash[32];
	int nlen, len;
	time_t now_t;
	json_t *val;
	int64_t id;
	ts_t now;
	FILE *fp;

	ts_realtime(&now);
	now_t = now.tv_sec;
	sprintf(cdfield, "%lu,%lu", now.tv_sec, now.tv_nsec);

	if (unlikely(!json_is_array(params_val))) {
		err = SE_NOT_ARRAY;
		*err_val = JSON_ERR(err);
		goto out;
	}
	if (unlikely(json_array_size(params_val) != 5)) {
		err = SE_INVALID_SIZE;
		*err_val = JSON_ERR(err);
		goto out;
	}
	workername = json_string_value(json_array_get(params_val, 0));
	if (unlikely(!workername || !strlen(workername))) {
		err = SE_NO_USERNAME;
		*err_val = JSON_ERR(err);
		goto out;
	}
	job_id = json_string_value(json_array_get(params_val, 1));
	if (unlikely(!job_id || !strlen(job_id))) {
		err = SE_NO_JOBID;
		*err_val = JSON_ERR(err);
		goto out;
	}
	nonce2 = (char *)json_string_value(json_array_get(params_val, 2));
	if (unlikely(!nonce2 || !strlen(nonce2))) {
		err = SE_NO_NONCE2;
		*err_val = JSON_ERR(err);
		goto out;
	}
	ntime = json_string_value(json_array_get(params_val, 3));
	if (unlikely(!ntime || !strlen(ntime))) {
		err = SE_NO_NTIME;
		*err_val = JSON_ERR(err);
		goto out;
	}
	nonce = json_string_value(json_array_get(params_val, 4));
	if (unlikely(!nonce || !strlen(nonce))) {
		err = SE_NO_NONCE;
		*err_val = JSON_ERR(err);
		goto out;
	}
	if (safecmp(workername, client->workername)) {
		err = SE_WORKER_MISMATCH;
		*err_val = JSON_ERR(err);
		goto out;
	}
	sscanf(job_id, "%lx", &id);
	sscanf(ntime, "%x", &ntime32);

	share = true;

	ck_rlock(&sdata->workbase_lock);
	HASH_FIND_I64(sdata->workbases, &id, wb);
	if (unlikely(!wb)) {
		if (!sdata->current_workbase)
			return json_boolean(false);
		id = sdata->current_workbase->id;
		err = SE_INVALID_JOBID;
		json_set_string(json_msg, "reject-reason", SHARE_ERR(err));
		strncpy(idstring, job_id, 19);
		ASPRINTF(&fname, "%s.sharelog", sdata->current_workbase->logdir);
		goto out_unlock;
	}
	wdiff = wb->diff;
	strncpy(idstring, wb->idstring, 19);
	ASPRINTF(&fname, "%s.sharelog", wb->logdir);
	/* Fix broken clients sending too many chars. Nonce2 is part of the
	 * read only json so use a temporary variable and modify it. */
	len = wb->enonce2varlen * 2;
	nlen = strlen(nonce2);
	if (nlen > len) {
		nonce2 = strdupa(nonce2);
		nonce2[len] = '\0';
	} else if (nlen < len) {
		char *tmp = nonce2;

		nonce2 = strdupa("0000000000000000");
		memcpy(nonce2, tmp, nlen);
		nonce2[len] = '\0';
	}
	sdiff = submission_diff(client, wb, nonce2, ntime32, nonce, hash);
	if (sdiff > client->best_diff) {
		worker_instance_t *worker = client->worker_instance;

		client->best_diff = sdiff;
		LOGINFO("User %s worker %s client %"PRId64" new best diff %lf", user->username,
			worker->workername, client->id, sdiff);
		if (sdiff > worker->best_diff)
			worker->best_diff = sdiff;
		if (sdiff > user->best_diff)
			user->best_diff = sdiff;
	}
	bswap_256(sharehash, hash);
	__bin2hex(hexhash, sharehash, 32);

	if (id < sdata->blockchange_id) {
		err = SE_STALE;
		json_set_string(json_msg, "reject-reason", SHARE_ERR(err));
		goto out_submit;
	}
	/* Ntime cannot be less, but allow forward ntime rolling up to max */
	if (ntime32 < wb->ntime32 || ntime32 > wb->ntime32 + 7000) {
		err = SE_NTIME_INVALID;
		json_set_string(json_msg, "reject-reason", SHARE_ERR(err));
		goto out_unlock;
	}
	invalid = false;
out_submit:
	if (sdiff >= wdiff)
		submit = true;
out_unlock:
	ck_runlock(&sdata->workbase_lock);

	/* Accept the lower of new and old diffs until the next update */
	if (id < client->diff_change_job_id && client->old_diff < client->diff)
		diff = client->old_diff;
	if (!invalid) {
		char wdiffsuffix[16];

		suffix_string(wdiff, wdiffsuffix, 16, 0);
		if (sdiff >= diff) {
			if (new_share(sdata, hash, id)) {
				LOGINFO("Accepted client %"PRId64" share diff %.1f/%.0f/%s: %s",
					client->id, sdiff, diff, wdiffsuffix, hexhash);
				result = true;
			} else {
				err = SE_DUPE;
				json_set_string(json_msg, "reject-reason", SHARE_ERR(err));
				LOGINFO("Rejected client %"PRId64" dupe diff %.1f/%.0f/%s: %s",
					client->id, sdiff, diff, wdiffsuffix, hexhash);
				submit = false;
			}
		} else {
			err = SE_HIGH_DIFF;
			LOGINFO("Rejected client %"PRId64" high diff %.1f/%.0f/%s: %s",
				client->id, sdiff, diff, wdiffsuffix, hexhash);
			json_set_string(json_msg, "reject-reason", SHARE_ERR(err));
			submit = false;
		}
	}  else
		LOGINFO("Rejected client %"PRId64" invalid share", client->id);

	/* Submit share to upstream pool in proxy mode. We submit valid and
	 * stale shares and filter out the rest. */
	if (wb && wb->proxy && submit) {
		LOGINFO("Submitting share upstream: %s", hexhash);
		submit_share(client, id, nonce2, ntime, nonce);
	}

	add_submit(ckp, client, diff, result, submit);

	/* Now write to the pool's sharelog. */
	val = json_object();
	json_set_int(val, "workinfoid", id);
	json_set_int(val, "clientid", client->id);
	json_set_string(val, "enonce1", client->enonce1);
	if (!CKP_STANDALONE(ckp))
		json_set_string(val, "secondaryuserid", user->secondaryuserid);
	json_set_string(val, "nonce2", nonce2);
	json_set_string(val, "nonce", nonce);
	json_set_string(val, "ntime", ntime);
	json_set_double(val, "diff", diff);
	json_set_double(val, "sdiff", sdiff);
	json_set_string(val, "hash", hexhash);
	json_set_bool(val, "result", result);
	json_object_set(val, "reject-reason", json_object_get(json_msg, "reject-reason"));
	json_object_set(val, "error", *err_val);
	json_set_int(val, "errn", err);
	json_set_string(val, "createdate", cdfield);
	json_set_string(val, "createby", "code");
	json_set_string(val, "createcode", __func__);
	json_set_string(val, "createinet", ckp->serverurl[client->server]);
	json_set_string(val, "workername", client->workername);
	json_set_string(val, "username", user->username);

	if (ckp->logshares) {
		fp = fopen(fname, "ae");
		if (likely(fp)) {
			s = json_dumps(val, JSON_EOL);
			len = strlen(s);
			len = fprintf(fp, "%s", s);
			free(s);
			fclose(fp);
			if (unlikely(len < 0))
				LOGERR("Failed to fwrite to %s", fname);
		} else
			LOGERR("Failed to fopen %s", fname);
	}
	ckdbq_add(ckp, ID_SHARES, val);
out:
	if ((!result && !submit) || !share) {
		/* Is this the first in a run of invalids? */
		if (client->first_invalid < client->last_share.tv_sec || !client->first_invalid)
			client->first_invalid = now_t;
		else if (client->first_invalid && client->first_invalid < now_t - 120) {
			LOGNOTICE("Client %"PRId64" rejecting for 120s, disconnecting", client->id);
			stratum_send_message(sdata, client, "Disconnecting for continuous invalid shares");
			client->reject = 2;
		} else if (client->first_invalid && client->first_invalid < now_t - 60) {
			if (!client->reject) {
				LOGINFO("Client %"PRId64" rejecting for 60s, sending update", client->id);
				update_client(client, client->id);
				client->reject = 1;
			}
		}
	} else {
		client->first_invalid = 0;
		client->reject = 0;
	}

	if (!share) {
		val = json_object();
		json_set_int(val, "clientid", client->id);
		if (!CKP_STANDALONE(ckp))
			json_set_string(val, "secondaryuserid", user->secondaryuserid);
		json_set_string(val, "enonce1", client->enonce1);
		json_set_int(val, "workinfoid", sdata->current_workbase->id);
		json_set_string(val, "workername", client->workername);
		json_set_string(val, "username", user->username);
		json_object_set(val, "error", *err_val);
		json_set_int(val, "errn", err);
		json_set_string(val, "createdate", cdfield);
		json_set_string(val, "createby", "code");
		json_set_string(val, "createcode", __func__);
		json_set_string(val, "createinet", ckp->serverurl[client->server]);
		ckdbq_add(ckp, ID_SHAREERR, val);
		LOGINFO("Invalid share from client %"PRId64": %s", client->id, client->workername);
	}
	free(fname);
	return json_boolean(result);
}

/* Must enter with workbase_lock held */
static json_t *__stratum_notify(const workbase_t *wb, const bool clean)
{
	json_t *val;

	JSON_CPACK(val, "{s:[ssssosssb],s:o,s:s}",
			"params",
			wb->idstring,
			wb->prevhash,
			wb->coinb1,
			wb->coinb2,
			json_deep_copy(wb->merkle_array),
			wb->bbversion,
			wb->nbit,
			wb->ntime,
			clean,
			"id", json_null(),
			"method", "mining.notify");
	return val;
}

static void stratum_broadcast_update(sdata_t *sdata, const workbase_t *wb, const bool clean)
{
	json_t *json_msg;

	ck_rlock(&sdata->workbase_lock);
	json_msg = __stratum_notify(wb, clean);
	ck_runlock(&sdata->workbase_lock);

	stratum_broadcast(sdata, json_msg);
}

/* For sending a single stratum template update */
static void stratum_send_update(sdata_t *sdata, const int64_t client_id, const bool clean)
{
	json_t *json_msg;

	if (unlikely(!sdata->current_workbase)) {
		LOGWARNING("No current workbase to send stratum update");
		return;
	}

	ck_rlock(&sdata->workbase_lock);
	json_msg = __stratum_notify(sdata->current_workbase, clean);
	ck_runlock(&sdata->workbase_lock);

	stratum_add_send(sdata, json_msg, client_id);
}

static void send_json_err(sdata_t *sdata, const int64_t client_id, json_t *id_val, const char *err_msg)
{
	json_t *val;

	JSON_CPACK(val, "{soss}", "id", json_copy(id_val), "error", err_msg);
	stratum_add_send(sdata, val, client_id);
}

/* Needs to be entered with client holding a ref count. */
static void update_client(const stratum_instance_t *client, const int64_t client_id)
{
	sdata_t *sdata = client->sdata;

	stratum_send_update(sdata, client_id, true);
	stratum_send_diff(sdata, client);
}

static json_params_t
*create_json_params(const int64_t client_id, const json_t *method, const json_t *params,
		    const json_t *id_val, const char *address)
{
	json_params_t *jp = ckalloc(sizeof(json_params_t));

	jp->method = json_deep_copy(method);
	jp->params = json_deep_copy(params);
	jp->id_val = json_deep_copy(id_val);
	jp->client_id = client_id;
	strcpy(jp->address, address);
	return jp;
}

static void set_worker_mindiff(ckpool_t *ckp, const char *workername, int mindiff)
{
	worker_instance_t *worker = NULL, *tmp;
	char *username = strdupa(workername), *ignore;
	user_instance_t *user = NULL;
	stratum_instance_t *client;
	sdata_t *sdata = ckp->data;

	ignore = username;
	strsep(&ignore, "._");

	/* Find the user first */
	ck_rlock(&sdata->instance_lock);
	HASH_FIND_STR(sdata->user_instances, username, user);
	ck_runlock(&sdata->instance_lock);

	/* They may just have not connected yet */
	if (!user) {
		LOGINFO("Failed to find user %s in set_worker_mindiff", username);
		return;
	}

	/* Then find the matching worker user */
	ck_rlock(&sdata->instance_lock);
	DL_FOREACH(user->worker_instances, tmp) {
		if (!safecmp(workername, tmp->workername)) {
			worker = tmp;
			break;
		}
	}
	ck_runlock(&sdata->instance_lock);

	/* They may just not be connected at the moment */
	if (!worker) {
		LOGINFO("Failed to find worker %s in set_worker_mindiff", workername);
		return;
	}

	if (mindiff < 1) {
		LOGINFO("Worker %s requested invalid diff %d", worker->workername, mindiff);
		return;
	}
	if (mindiff < ckp->mindiff)
		mindiff = ckp->mindiff;
	if (mindiff == worker->mindiff)
		return;
	worker->mindiff = mindiff;

	/* Iterate over all the workers from this user to find any with the
	 * matching worker that are currently live and send them a new diff
	 * if we can. Otherwise it will only act as a clamp on next share
	 * submission. */
	ck_rlock(&sdata->instance_lock);
	DL_FOREACH(user->clients, client) {
		if (client->worker_instance != worker)
			continue;
		/* Per connection suggest diff overrides worker mindiff ugh */
		if (mindiff < client->suggest_diff)
			continue;
		if (mindiff == client->diff)
			continue;
		client->diff = mindiff;
		stratum_send_diff(sdata, client);
	}
	ck_runlock(&sdata->instance_lock);
}

/* Implement support for the diff in the params as well as the originally
 * documented form of placing diff within the method. Needs to be entered with
 * client holding a ref count. */
static void suggest_diff(stratum_instance_t *client, const char *method, const json_t *params_val)
{
	json_t *arr_val = json_array_get(params_val, 0);
	sdata_t *sdata = client->ckp->data;
	int64_t sdiff;

	if (unlikely(!client_active(client))) {
		LOGWARNING("Attempted to suggest diff on unauthorised client %"PRId64, client->id);
		return;
	}
	if (arr_val && json_is_integer(arr_val))
		sdiff = json_integer_value(arr_val);
	else if (sscanf(method, "mining.suggest_difficulty(%"PRId64, &sdiff) != 1) {
		LOGINFO("Failed to parse suggest_difficulty for client %"PRId64, client->id);
		return;
	}
	if (sdiff == client->suggest_diff)
		return;
	client->suggest_diff = sdiff;
	if (client->diff == sdiff)
		return;
	if (sdiff < client->ckp->mindiff)
		client->diff = client->ckp->mindiff;
	else
		client->diff = sdiff;
	stratum_send_diff(sdata, client);
}

/* Enter with client holding ref count */
static void parse_method(sdata_t *sdata, stratum_instance_t *client, const int64_t client_id,
			 json_t *id_val, json_t *method_val, json_t *params_val, const char *address)
{
	const char *method;

	/* Random broken clients send something not an integer as the id so we
	 * copy the json item for id_val as is for the response. By far the
	 * most common messages will be shares so look for those first */
	method = json_string_value(method_val);
	if (likely(cmdmatch(method, "mining.submit") && client->authorised)) {
		json_params_t *jp = create_json_params(client_id, method_val, params_val, id_val, address);

		ckmsgq_add(sdata->sshareq, jp);
		return;
	}

	if (cmdmatch(method, "mining.subscribe")) {
		json_t *val, *result_val;

		if (unlikely(client->subscribed)) {
			LOGNOTICE("Client %"PRId64" trying to subscribe twice", client_id);
			return;
		}
		result_val = parse_subscribe(client, client_id, params_val);
		/* Shouldn't happen, sanity check */
		if (unlikely(!result_val)) {
			LOGWARNING("parse_subscribe returned NULL result_val");
			return;
		}
		val = json_object();
		json_object_set_new_nocheck(val, "result", result_val);
		json_object_set_nocheck(val, "id", id_val);
		json_object_set_new_nocheck(val, "error", json_null());
		stratum_add_send(sdata, val, client_id);
		if (likely(client->subscribed))
			update_client(client, client_id);
		return;
	}

	if (unlikely(cmdmatch(method, "mining.passthrough"))) {
		char buf[256];

		LOGNOTICE("Adding passthrough client %"PRId64, client_id);
		/* We need to inform the connector process that this client
		 * is a passthrough and to manage its messages accordingly.
		 * The client_id stays on the list but we won't send anything
		 * to it since it's unauthorised. Set the flag just in case. */
		client->authorised = false;
		snprintf(buf, 255, "passthrough=%"PRId64, client_id);
		send_proc(client->ckp->connector, buf);
		return;
	}

	/* We should only accept subscribed requests from here on */
	if (!client->subscribed) {
		LOGINFO("Dropping unsubscribed client %"PRId64, client_id);
		connector_drop_client(client->ckp, client_id);
		return;
	}

	if (cmdmatch(method, "mining.auth")) {
		json_params_t *jp;

		if (unlikely(client->authorised)) {
			LOGNOTICE("Client %"PRId64" trying to authorise twice", client_id);
			return;
		}
		jp = create_json_params(client_id, method_val, params_val, id_val, address);
		ckmsgq_add(sdata->sauthq, jp);
		return;
	}

	/* We should only accept authorised requests from here on */
	if (!client->authorised) {
		/* Dropping unauthorised clients here also allows the
		 * stratifier process to restart since it will have lost all
		 * the stratum instance data. Clients will just reconnect. */
		LOGINFO("Dropping unauthorised client %"PRId64, client_id);
		connector_drop_client(client->ckp, client_id);
		return;
	}

	if (cmdmatch(method, "mining.suggest")) {
		suggest_diff(client, method, params_val);
		return;
	}

	/* Covers both get_transactions and get_txnhashes */
	if (cmdmatch(method, "mining.get")) {
		json_params_t *jp = create_json_params(client_id, method_val, params_val, id_val, address);

		ckmsgq_add(sdata->stxnq, jp);
		return;
	}
	/* Unhandled message here */
	LOGINFO("Unhandled client %"PRId64" method %s", client_id, method);
	return;
}

static void free_smsg(smsg_t *msg)
{
	json_decref(msg->json_msg);
	free(msg);
}

/* Entered with client holding ref count */
static void parse_instance_msg(ckpool_t *ckp, sdata_t *sdata, smsg_t *msg, stratum_instance_t *client)
{
	json_t *val = msg->json_msg, *id_val, *method, *params;
	int64_t client_id = msg->client_id;

	if (client->reject == 2 || (client->reconnect_request && time(NULL) - client->reconnect_request > 60)) {
		LOGINFO("Dropping client %"PRId64" tagged for lazy invalidation", client_id);
		connector_drop_client(ckp, client_id);
		goto out;
	}

	/* Return back the same id_val even if it's null or not existent. */
	id_val = json_object_get(val, "id");

	method = json_object_get(val, "method");
	if (unlikely(!method)) {
		json_t *res_val = json_object_get(val, "result");

		/* Is this a spurious result or ping response? */
		if (res_val) {
			const char *result = json_string_value(res_val);

			if (!safecmp(result, "pong"))
				LOGDEBUG("Received pong from client %"PRId64, client_id);
			else
				LOGDEBUG("Received spurious response %s from client %"PRId64,
					 result ? result : "", client_id);
			goto out;
		}
		send_json_err(sdata, client_id, id_val, "-3:method not found");
		goto out;
	}
	if (unlikely(!json_is_string(method))) {
		send_json_err(sdata, client_id, id_val, "-1:method is not string");
		goto out;
	}
	params = json_object_get(val, "params");
	if (unlikely(!params)) {
		send_json_err(sdata, client_id, id_val, "-1:params not found");
		goto out;
	}
	parse_method(sdata, client, client_id, id_val, method, params, msg->address);
out:
	free_smsg(msg);
}

static void srecv_process(ckpool_t *ckp, char *buf)
{
	bool noid = false, dropped = false;
	sdata_t *sdata = ckp->data;
	stratum_instance_t *client;
	smsg_t *msg;
	json_t *val;
	int server;

	val = json_loads(buf, 0, NULL);
	if (unlikely(!val)) {
		LOGWARNING("Received unrecognised non-json message: %s", buf);
		goto out;
	}
	msg = ckzalloc(sizeof(smsg_t));
	msg->json_msg = val;
	val = json_object_get(msg->json_msg, "client_id");
	if (unlikely(!val)) {
		LOGWARNING("Failed to extract client_id from connector json smsg %s", buf);
		json_decref(msg->json_msg);
		free(msg);
		goto out;
	}

	msg->client_id = json_integer_value(val);
	json_object_clear(val);

	val = json_object_get(msg->json_msg, "address");
	if (unlikely(!val)) {
		LOGWARNING("Failed to extract address from connector json smsg %s", buf);
		json_decref(msg->json_msg);
		free(msg);
		goto out;
	}
	strcpy(msg->address, json_string_value(val));
	json_object_clear(val);

	val = json_object_get(msg->json_msg, "server");
	if (unlikely(!val)) {
		LOGWARNING("Failed to extract server from connector json smsg %s", buf);
		json_decref(msg->json_msg);
		free(msg);
		goto out;
	}
	server = json_integer_value(val);
	json_object_clear(val);

	/* Parse the message here */
	ck_ilock(&sdata->instance_lock);
	client = __instance_by_id(sdata, msg->client_id);
	/* Upgrade to write lock */
	ck_ulock(&sdata->instance_lock);
	/* If client_id instance doesn't exist yet, create one */
	if (unlikely(!client)) {
		if (likely(!__dropped_instance(sdata, msg->client_id))) {
			noid = true;
			client = __stratum_add_instance(ckp, msg->client_id, server);
		} else
			dropped = true;
	} else if (unlikely(client->dropped))
		dropped = true;
	if (likely(!dropped))
		__inc_instance_ref(client);
	ck_wunlock(&sdata->instance_lock);

	if (unlikely(dropped)) {
		/* Client may be NULL here */
		LOGNOTICE("Stratifier skipped dropped instance %"PRId64" message from server %d",
			  msg->client_id, server);
		connector_drop_client(ckp, msg->client_id);
		free_smsg(msg);
		goto out;
	}
	if (unlikely(noid))
		LOGINFO("Stratifier added instance %"PRId64" server %d", client->id, server);

	parse_instance_msg(ckp, sdata, msg, client);
	/* The client is still active but has been issued a reconnect request
	 * so use this opportunity to send it a reconnect message */
	if (unlikely(client->reconnect))
		lazy_reconnect_client(sdata, client);
	dec_instance_ref(sdata, client);
out:
	free(buf);
}

static void ssend_process(ckpool_t *ckp, smsg_t *msg)
{
	char *s;

	if (unlikely(!msg->json_msg)) {
		LOGERR("Sent null json msg to stratum_sender");
		free(msg);
		return;
	}

	/* Add client_id to the json message and send it to the
	 * connector process to be delivered */
	json_object_set_new_nocheck(msg->json_msg, "client_id", json_integer(msg->client_id));
	s = json_dumps(msg->json_msg, 0);
	send_proc(ckp->connector, s);
	free(s);
	free_smsg(msg);
}

static void discard_json_params(json_params_t *jp)
{
	json_decref(jp->method);
	json_decref(jp->params);
	json_decref(jp->id_val);
	free(jp);
}

static void sshare_process(ckpool_t *ckp, json_params_t *jp)
{
	json_t *result_val, *json_msg, *err_val = NULL;
	stratum_instance_t *client;
	sdata_t *sdata = ckp->data;
	int64_t client_id;

	client_id = jp->client_id;

	client = ref_instance_by_id(sdata, client_id);
	if (unlikely(!client)) {
		LOGINFO("Share processor failed to find client id %"PRId64" in hashtable!", client_id);
		goto out;
	}
	if (unlikely(!client->authorised)) {
		LOGDEBUG("Client %"PRId64" no longer authorised to submit shares", client_id);
		goto out_decref;
	}
	json_msg = json_object();
	result_val = parse_submit(client, json_msg, jp->params, &err_val);
	json_object_set_new_nocheck(json_msg, "result", result_val);
	json_object_set_new_nocheck(json_msg, "error", err_val ? err_val : json_null());
	json_object_set_nocheck(json_msg, "id", jp->id_val);
	stratum_add_send(sdata, json_msg, client_id);
out_decref:
	dec_instance_ref(sdata, client);
out:
	discard_json_params(jp);
}

/* As ref_instance_by_id but only returns clients not authorising or authorised,
 * and sets the authorising flag */
static stratum_instance_t *preauth_ref_instance_by_id(sdata_t *sdata, const int64_t id)
{
	stratum_instance_t *client;

	ck_ilock(&sdata->instance_lock);
	client = __instance_by_id(sdata, id);
	if (client) {
		if (client->dropped || client->authorising || client->authorised)
			client = NULL;
		else {
			/* Upgrade to write lock to modify client data */
			ck_ulock(&sdata->instance_lock);
			__inc_instance_ref(client);
			client->authorising = true;
			ck_dwilock(&sdata->instance_lock);
		}
	}
	ck_uilock(&sdata->instance_lock);

	return client;
}

static void sauth_process(ckpool_t *ckp, json_params_t *jp)
{
	json_t *result_val, *json_msg, *err_val = NULL;
	stratum_instance_t *client;
	sdata_t *sdata = ckp->data;
	int mindiff, errnum = 0;
	int64_t client_id;

	client_id = jp->client_id;

	client = preauth_ref_instance_by_id(sdata, client_id);
	if (unlikely(!client)) {
		LOGINFO("Authoriser failed to find client id %"PRId64" in hashtable!", client_id);
		goto out;
	}

	result_val = parse_authorise(client, jp->params, &err_val, jp->address, &errnum);
	if (json_is_true(result_val)) {
		char *buf;

		ASPRINTF(&buf, "Authorised, welcome to %s %s!", ckp->name,
			 client->user_instance->username);
		stratum_send_message(sdata, client, buf);
		free(buf);
	} else {
		if (errnum < 0)
			stratum_send_message(sdata, client, "Authorisations temporarily offline :(");
		else
			stratum_send_message(sdata, client, "Failed authorisation :(");
	}
	json_msg = json_object();
	json_object_set_new_nocheck(json_msg, "result", result_val);
	json_object_set_new_nocheck(json_msg, "error", err_val ? err_val : json_null());
	json_object_set_nocheck(json_msg, "id", jp->id_val);
	stratum_add_send(sdata, json_msg, client_id);

	if (!json_is_true(result_val) || !client->suggest_diff)
		goto out;

	/* Update the client now if they have set a valid mindiff different
	 * from the startdiff */
	mindiff = MAX(ckp->mindiff, client->suggest_diff);
	if (mindiff != client->diff) {
		client->diff = mindiff;
		stratum_send_diff(sdata, client);
	}
out:
	if (client)
		dec_instance_ref(sdata, client);
	discard_json_params(jp);

}

static void parse_ckdb_cmd(ckpool_t *ckp, const char *cmd)
{
	json_t *val, *res_val, *arr_val;
	json_error_t err_val;
	size_t index;

	val = json_loads(cmd, 0, &err_val);
	if (unlikely(!val)) {
		LOGWARNING("CKDB MSG %s JSON decode failed(%d): %s", cmd, err_val.line, err_val.text);
		return;
	}
	res_val = json_object_get(val, "diffchange");
	json_array_foreach(res_val, index, arr_val) {
		char *workername;
		int mindiff;

		json_get_string(&workername, arr_val, "workername");
		if (!workername)
			continue;
		json_get_int(&mindiff, arr_val, "difficultydefault");
		set_worker_mindiff(ckp, workername, mindiff);
		dealloc(workername);
	}
	json_decref(val);
}

/* Test a value under lock and set it, returning the original value */
static bool test_and_set(bool *val, mutex_t *lock)
{
	bool ret;

	mutex_lock(lock);
	ret = *val;
	*val = true;
	mutex_unlock(lock);

	return ret;
}

static bool test_and_clear(bool *val, mutex_t *lock)
{
	bool ret;

	mutex_lock(lock);
	ret = *val;
	*val = false;
	mutex_unlock(lock);

	return ret;
}

static void ckdbq_process(ckpool_t *ckp, char *msg)
{
	sdata_t *sdata = ckp->data;
	char *buf = NULL;

	while (!buf) {
		mutex_lock(&sdata->ckdb_lock);
		buf = ckdb_msg_call(ckp, msg);
		mutex_unlock(&sdata->ckdb_lock);

		if (unlikely(!buf)) {
			if (!test_and_set(&sdata->ckdb_offline, &sdata->ckdb_lock))
				LOGWARNING("Failed to talk to ckdb, queueing messages");
			sleep(5);
		}
	}
	free(msg);
	if (test_and_clear(&sdata->ckdb_offline, &sdata->ckdb_lock))
		LOGWARNING("Successfully resumed talking to ckdb");

	/* Process any requests from ckdb that are heartbeat responses with
	 * specific requests. */
	if (likely(buf)) {
		char response[PAGESIZE] = {};

		sscanf(buf, "id.%*d.%s", response);
		if (safecmp(response, "ok")) {
			char *cmd;

			cmd = response;
			strsep(&cmd, ".");
			LOGDEBUG("Got ckdb response: %s cmd %s", response, cmd);
			if (cmdmatch(cmd, "heartbeat=")) {
				strsep(&cmd, "=");
				parse_ckdb_cmd(ckp, cmd);
			}
		} else
			LOGWARNING("Got failed ckdb response: %s", buf);
		free(buf);
	}
}

static int transactions_by_jobid(sdata_t *sdata, const int64_t id)
{
	workbase_t *wb;
	int ret = -1;

	ck_rlock(&sdata->workbase_lock);
	HASH_FIND_I64(sdata->workbases, &id, wb);
	if (wb)
		ret = wb->transactions;
	ck_runlock(&sdata->workbase_lock);

	return ret;
}

static json_t *txnhashes_by_jobid(sdata_t *sdata, const int64_t id)
{
	json_t *ret = NULL;
	workbase_t *wb;

	ck_rlock(&sdata->workbase_lock);
	HASH_FIND_I64(sdata->workbases, &id, wb);
	if (wb)
		ret = json_string(wb->txn_hashes);
	ck_runlock(&sdata->workbase_lock);

	return ret;
}

static void send_transactions(ckpool_t *ckp, json_params_t *jp)
{
	const char *msg = json_string_value(jp->method),
		*params = json_string_value(json_array_get(jp->params, 0));
	stratum_instance_t *client = NULL;
	sdata_t *sdata = ckp->data;
	json_t *val, *hashes;
	int64_t job_id = 0;
	time_t now_t;

	if (unlikely(!msg || !strlen(msg))) {
		LOGWARNING("send_transactions received null method");
		goto out;
	}
	val = json_object();
	json_object_set_nocheck(val, "id", jp->id_val);
	if (cmdmatch(msg, "mining.get_transactions")) {
		int txns;

		/* We don't actually send the transactions as that would use
		 * up huge bandwidth, so we just return the number of
		 * transactions :) . Support both forms of encoding the
		 * request in method name and as a parameter. */
		if (params && strlen(params) > 0)
			sscanf(params, "%lx", &job_id);
		else
			sscanf(msg, "mining.get_transactions(%lx", &job_id);
		txns = transactions_by_jobid(sdata, job_id);
		if (txns != -1) {
			json_set_int(val, "result", txns);
			json_object_set_new_nocheck(val, "error", json_null());
		} else
			json_set_string(val, "error", "Invalid job_id");
		goto out_send;
	}
	if (!cmdmatch(msg, "mining.get_txnhashes")) {
		LOGDEBUG("Unhandled mining get request: %s", msg);
		json_set_string(val, "error", "Unhandled");
		goto out_send;
	}

	client = ref_instance_by_id(sdata, jp->client_id);
	if (unlikely(!client)) {
		LOGINFO("send_transactions failed to find client id %"PRId64" in hashtable!",
			jp->client_id);
		goto out;
	}

	now_t = time(NULL);
	if (now_t - client->last_txns < ckp->update_interval) {
		LOGNOTICE("Rate limiting get_txnhashes on client %"PRId64"!", jp->client_id);
		json_set_string(val, "error", "Ratelimit");
		goto out_send;
	}
	client->last_txns = now_t;
	if (!params || !strlen(params)) {
		json_set_string(val, "error", "Invalid params");
		goto out_send;
	}
	sscanf(params, "%lx", &job_id);
	hashes = txnhashes_by_jobid(sdata, job_id);
	if (hashes) {
		json_object_set_new_nocheck(val, "result", hashes);
		json_object_set_new_nocheck(val, "error", json_null());
	} else
		json_set_string(val, "error", "Invalid job_id");
out_send:
	stratum_add_send(sdata, val, jp->client_id);
out:
	if (client)
		dec_instance_ref(sdata, client);
	discard_json_params(jp);
}

/* Called 32 times per min, we send the updated stats to ckdb of those users
 * who have gone 1 minute between updates. This ends up staggering stats to
 * avoid floods of stat data coming at once. */
static void update_workerstats(ckpool_t *ckp, sdata_t *sdata)
{
	json_entry_t *json_list = NULL, *entry, *tmpentry;
	user_instance_t *user, *tmp;
	char cdfield[64];
	time_t now_t;
	ts_t ts_now;

	if (sdata->ckdb_offline) {
		LOGDEBUG("Not queueing workerstats due to ckdb offline");
		return;
	}

	if (++sdata->stats.userstats_cycle > 0x1f)
		sdata->stats.userstats_cycle = 0;

	ts_realtime(&ts_now);
	sprintf(cdfield, "%lu,%lu", ts_now.tv_sec, ts_now.tv_nsec);
	now_t = ts_now.tv_sec;

	ck_rlock(&sdata->instance_lock);
	HASH_ITER(hh, sdata->user_instances, user, tmp) {
		worker_instance_t *worker;
		uint8_t cycle_mask;

		if (!user->authorised)
			continue;

		/* Select users using a mask to return each user's stats once
		 * every ~10 minutes */
		cycle_mask = user->id & 0x1f;
		if (cycle_mask != sdata->stats.userstats_cycle)
			continue;
		DL_FOREACH(user->worker_instances, worker) {
			double ghs1, ghs5, ghs60, ghs1440;
			json_t *val;
			int elapsed;

			/* Send one lot of stats once the worker is idle if
			 * they have submitted no shares in the last 10 minutes
			 * with the idle bool set. */
			if (worker->idle && worker->notified_idle)
				continue;
			elapsed = now_t - worker->start_time;
			ghs1 = worker->dsps1 * nonces;
			ghs5 = worker->dsps5 * nonces;
			ghs60 = worker->dsps60 * nonces;
			ghs1440 = worker->dsps1440 * nonces;
			JSON_CPACK(val, "{ss,si,ss,ss,sf,sf,sf,sf,sb,ss,ss,ss,ss}",
					"poolinstance", ckp->name,
					"elapsed", elapsed,
					"username", user->username,
					"workername", worker->workername,
					"hashrate", ghs1,
					"hashrate5m", ghs5,
					"hashrate1hr", ghs60,
					"hashrate24hr", ghs1440,
					"idle", worker->idle,
					"createdate", cdfield,
					"createby", "code",
					"createcode", __func__,
					"createinet", ckp->serverurl[0]);
			worker->notified_idle = worker->idle;
			entry = ckalloc(sizeof(json_entry_t));
			entry->val = val;
			DL_APPEND(json_list, entry);
		}
	}
	ck_runlock(&sdata->instance_lock);

	/* Add all entries outside of the instance lock */
	DL_FOREACH_SAFE(json_list, entry, tmpentry) {
		ckdbq_add(ckp, ID_WORKERSTATS, entry->val);
		DL_DELETE(json_list, entry);
		free(entry);
	}
}

static void add_log_entry(log_entry_t **entries, char **fname, char **buf)
{
	log_entry_t *entry = ckalloc(sizeof(log_entry_t));

	entry->fname = *fname;
	*fname = NULL;
	entry->buf = *buf;
	*buf = NULL;
	DL_APPEND(*entries, entry);
}

static void dump_log_entries(log_entry_t **entries)
{
	log_entry_t *entry, *tmpentry;
	FILE *fp;

	DL_FOREACH_SAFE(*entries, entry, tmpentry) {
		DL_DELETE(*entries, entry);
		fp = fopen(entry->fname, "we");
		if (likely(fp)) {
			fprintf(fp, "%s", entry->buf);
			fclose(fp);
		} else
			LOGERR("Failed to fopen %s in dump_log_entries", entry->fname);
		free(entry->fname);
		free(entry->buf);
		free(entry);
	}
}

static void *statsupdate(void *arg)
{
	ckpool_t *ckp = (ckpool_t *)arg;
	sdata_t *sdata = ckp->data;
	pool_stats_t *stats = &sdata->stats;

	pthread_detach(pthread_self());
	rename_proc("statsupdate");

	tv_time(&stats->start_time);
	cksleep_prepare_r(&stats->last_update);
	sleep(1);

	while (42) {
		double ghs, ghs1, ghs5, ghs15, ghs60, ghs360, ghs1440, ghs10080, per_tdiff;
		char suffix1[16], suffix5[16], suffix15[16], suffix60[16], cdfield[64];
		char suffix360[16], suffix1440[16], suffix10080[16];
		char_entry_t *char_list = NULL, *char_t, *chartmp_t;
		stratum_instance_t *client, *tmp;
		log_entry_t *log_entries = NULL;
		user_instance_t *user, *tmpuser;
		int idle_workers = 0;
		char *fname, *s;
		tv_t now, diff;
		ts_t ts_now;
		json_t *val;
		FILE *fp;
		int i;

		tv_time(&now);
		timersub(&now, &stats->start_time, &diff);

		ck_rlock(&sdata->instance_lock);
		HASH_ITER(hh, sdata->stratum_instances, client, tmp) {
			if (!client_active(client))
				continue;

			per_tdiff = tvdiff(&now, &client->last_share);
			/* Decay times per connected instance */
			if (per_tdiff > 60) {
				/* No shares for over a minute, decay to 0 */
				decay_time(&client->dsps1, 0, per_tdiff, 60);
				decay_time(&client->dsps5, 0, per_tdiff, 300);
				decay_time(&client->dsps60, 0, per_tdiff, 3600);
				decay_time(&client->dsps1440, 0, per_tdiff, 86400);
				decay_time(&client->dsps10080, 0, per_tdiff, 604800);
				idle_workers++;
				if (per_tdiff > 600)
					client->idle = true;
				continue;
			}
		}

		HASH_ITER(hh, sdata->user_instances, user, tmpuser) {
			worker_instance_t *worker;
			bool idle = false;

			if (!user->authorised)
				continue;

			/* Decay times per worker */
			DL_FOREACH(user->worker_instances, worker) {
				per_tdiff = tvdiff(&now, &worker->last_share);
				if (per_tdiff > 60) {
					decay_time(&worker->dsps1, 0, per_tdiff, 60);
					decay_time(&worker->dsps5, 0, per_tdiff, 300);
					decay_time(&worker->dsps60, 0, per_tdiff, 3600);
					decay_time(&worker->dsps1440, 0, per_tdiff, 86400);
					worker->idle = true;
				}
				ghs = worker->dsps1 * nonces;
				suffix_string(ghs, suffix1, 16, 0);

				ghs = worker->dsps5 * nonces;
				suffix_string(ghs, suffix5, 16, 0);

				ghs = worker->dsps60 * nonces;
				suffix_string(ghs, suffix60, 16, 0);

				ghs = worker->dsps1440 * nonces;
				suffix_string(ghs, suffix1440, 16, 0);

				copy_tv(&worker->last_update, &now);

				JSON_CPACK(val, "{ss,ss,ss,ss,si,sf}",
						"hashrate1m", suffix1,
						"hashrate5m", suffix5,
						"hashrate1hr", suffix60,
						"hashrate1d", suffix1440,
						"lastupdate", now.tv_sec,
						"bestshare", worker->best_diff);

				ASPRINTF(&fname, "%s/workers/%s", ckp->logdir, worker->workername);
				s = json_dumps(val, JSON_NO_UTF8 | JSON_PRESERVE_ORDER | JSON_EOL);
				add_log_entry(&log_entries, &fname, &s);
				json_decref(val);
			}

			/* Decay times per user */
			per_tdiff = tvdiff(&now, &user->last_share);
			if (per_tdiff > 60) {
				decay_time(&user->dsps1, 0, per_tdiff, 60);
				decay_time(&user->dsps5, 0, per_tdiff, 300);
				decay_time(&user->dsps60, 0, per_tdiff, 3600);
				decay_time(&user->dsps1440, 0, per_tdiff, 86400);
				decay_time(&user->dsps10080, 0, per_tdiff, 604800);
				idle = true;
			}
			ghs = user->dsps1 * nonces;
			suffix_string(ghs, suffix1, 16, 0);

			ghs = user->dsps5 * nonces;
			suffix_string(ghs, suffix5, 16, 0);

			ghs = user->dsps60 * nonces;
			suffix_string(ghs, suffix60, 16, 0);

			ghs = user->dsps1440 * nonces;
			suffix_string(ghs, suffix1440, 16, 0);

			ghs = user->dsps10080 * nonces;
			suffix_string(ghs, suffix10080, 16, 0);

			copy_tv(&user->last_update, &now);

			JSON_CPACK(val, "{ss,ss,ss,ss,ss,si,si,sf}",
					"hashrate1m", suffix1,
					"hashrate5m", suffix5,
					"hashrate1hr", suffix60,
					"hashrate1d", suffix1440,
					"hashrate7d", suffix10080,
					"lastupdate", now.tv_sec,
					"workers", user->workers,
					"bestshare", user->best_diff);

			ASPRINTF(&fname, "%s/users/%s", ckp->logdir, user->username);
			s = json_dumps(val, JSON_NO_UTF8 | JSON_PRESERVE_ORDER | JSON_EOL);
			add_log_entry(&log_entries, &fname, &s);
			if (!idle) {
				char_t = ckalloc(sizeof(char_entry_t));
				s = json_dumps(val, JSON_NO_UTF8 | JSON_PRESERVE_ORDER);
				ASPRINTF(&char_t->buf, "User %s:%s", user->username, s);
				DL_APPEND(char_list, char_t);
			}
			json_decref(val);
		}
		ck_runlock(&sdata->instance_lock);

		/* Dump log entries out of instance_lock */
		dump_log_entries(&log_entries);

		DL_FOREACH_SAFE(char_list, char_t, chartmp_t) {
			LOGNOTICE("%s", char_t->buf);
			DL_DELETE(char_list, char_t);
			free(char_t->buf);
			dealloc(char_t);
		}

		ghs1 = stats->dsps1 * nonces;
		suffix_string(ghs1, suffix1, 16, 0);

		ghs5 = stats->dsps5 * nonces;
		suffix_string(ghs5, suffix5, 16, 0);

		ghs15 = stats->dsps15 * nonces;
		suffix_string(ghs15, suffix15, 16, 0);

		ghs60 = stats->dsps60 * nonces;
		suffix_string(ghs60, suffix60, 16, 0);

		ghs360 = stats->dsps360 * nonces;
		suffix_string(ghs360, suffix360, 16, 0);

		ghs1440 = stats->dsps1440 * nonces;
		suffix_string(ghs1440, suffix1440, 16, 0);

		ghs10080 = stats->dsps10080 * nonces;
		suffix_string(ghs10080, suffix10080, 16, 0);

		ASPRINTF(&fname, "%s/pool/pool.status", ckp->logdir);
		fp = fopen(fname, "we");
		if (unlikely(!fp))
			LOGERR("Failed to fopen %s", fname);
		dealloc(fname);

		JSON_CPACK(val, "{si,si,si,si,si,si}",
				"runtime", diff.tv_sec,
				"lastupdate", now.tv_sec,
				"Users", stats->users,
				"Workers", stats->workers,
				"Idle", idle_workers,
				"Disconnected", stats->disconnected);
		s = json_dumps(val, JSON_NO_UTF8 | JSON_PRESERVE_ORDER);
		json_decref(val);
		LOGNOTICE("Pool:%s", s);
		fprintf(fp, "%s\n", s);
		dealloc(s);

		JSON_CPACK(val, "{ss,ss,ss,ss,ss,ss,ss}",
				"hashrate1m", suffix1,
				"hashrate5m", suffix5,
				"hashrate15m", suffix15,
				"hashrate1hr", suffix60,
				"hashrate6hr", suffix360,
				"hashrate1d", suffix1440,
				"hashrate7d", suffix10080);
		s = json_dumps(val, JSON_NO_UTF8 | JSON_PRESERVE_ORDER);
		json_decref(val);
		LOGNOTICE("Pool:%s", s);
		fprintf(fp, "%s\n", s);
		dealloc(s);

		JSON_CPACK(val, "{sf,sf,sf,sf}",
				"SPS1m", stats->sps1,
				"SPS5m", stats->sps5,
				"SPS15m", stats->sps15,
				"SPS1h", stats->sps60);
		s = json_dumps(val, JSON_NO_UTF8 | JSON_PRESERVE_ORDER);
		json_decref(val);
		LOGNOTICE("Pool:%s", s);
		fprintf(fp, "%s\n", s);
		dealloc(s);
		fclose(fp);

		if (ckp->proxy && sdata->proxy) {
			proxy_t *proxy, *proxytmp, *subproxy, *subtmp;

			mutex_lock(&sdata->proxy_lock);
			JSON_CPACK(val, "{sI,si,si}",
				   "current", sdata->proxy->id,
				   "active", HASH_COUNT(sdata->proxies),
				   "total", sdata->proxy_count);
			mutex_unlock(&sdata->proxy_lock);

			s = json_dumps(val, JSON_NO_UTF8 | JSON_PRESERVE_ORDER);
			json_decref(val);
			LOGNOTICE("Proxy:%s", s);
			dealloc(s);

			mutex_lock(&sdata->proxy_lock);
			HASH_ITER(hh, sdata->proxies, proxy, proxytmp) {
				JSON_CPACK(val, "{sI,si,si,sI,sb}",
					   "id", proxy->id,
					   "priority", proxy->low_id,
					   "subproxies", proxy->subproxy_count,
					   "clients", proxy->combined_clients,
					   "alive", !proxy->dead);
				s = json_dumps(val, JSON_NO_UTF8 | JSON_PRESERVE_ORDER);
				json_decref(val);
				LOGNOTICE("Proxies:%s", s);
				dealloc(s);
				HASH_ITER(sh, proxy->subproxies, subproxy, subtmp) {
					JSON_CPACK(val, "{sI,si,si,sI,sI,sf,sb}",
						   "id", subproxy->id,
						   "subid", subproxy->subid,
						   "nonce2len", subproxy->nonce2len,
						   "clients", subproxy->bound_clients,
						   "maxclients", subproxy->max_clients,
						   "diff", subproxy->diff,
						   "alive", !subproxy->dead);
				s = json_dumps(val, JSON_NO_UTF8 | JSON_PRESERVE_ORDER);
				json_decref(val);
				LOGNOTICE("subproxies:%s", s);
				dealloc(s);
				}
			}
			mutex_unlock(&sdata->proxy_lock);
		}

		ts_realtime(&ts_now);
		sprintf(cdfield, "%lu,%lu", ts_now.tv_sec, ts_now.tv_nsec);
		JSON_CPACK(val, "{ss,si,si,si,sf,sf,sf,sf,ss,ss,ss,ss}",
				"poolinstance", ckp->name,
				"elapsed", diff.tv_sec,
				"users", stats->users,
				"workers", stats->workers,
				"hashrate", ghs1,
				"hashrate5m", ghs5,
				"hashrate1hr", ghs60,
				"hashrate24hr", ghs1440,
				"createdate", cdfield,
				"createby", "code",
				"createcode", __func__,
				"createinet", ckp->serverurl[0]);
		ckdbq_add(ckp, ID_POOLSTATS, val);

		/* Update stats 32 times per minute to divide up userstats for
		 * ckdb, displaying status every minute. */
		for (i = 0; i < 32; i++) {
			cksleep_ms_r(&stats->last_update, 1875);
			cksleep_prepare_r(&stats->last_update);
			update_workerstats(ckp, sdata);

			mutex_lock(&sdata->stats_lock);
			stats->accounted_shares += stats->unaccounted_shares;
			stats->accounted_diff_shares += stats->unaccounted_diff_shares;
			stats->accounted_rejects += stats->unaccounted_rejects;

			decay_time(&stats->sps1, stats->unaccounted_shares, 1.875, 60);
			decay_time(&stats->sps5, stats->unaccounted_shares, 1.875, 300);
			decay_time(&stats->sps15, stats->unaccounted_shares, 1.875, 900);
			decay_time(&stats->sps60, stats->unaccounted_shares, 1.875, 3600);

			decay_time(&stats->dsps1, stats->unaccounted_diff_shares, 1.875, 60);
			decay_time(&stats->dsps5, stats->unaccounted_diff_shares, 1.875, 300);
			decay_time(&stats->dsps15, stats->unaccounted_diff_shares, 1.875, 900);
			decay_time(&stats->dsps60, stats->unaccounted_diff_shares, 1.875, 3600);
			decay_time(&stats->dsps360, stats->unaccounted_diff_shares, 1.875, 21600);
			decay_time(&stats->dsps1440, stats->unaccounted_diff_shares, 1.875, 86400);
			decay_time(&stats->dsps10080, stats->unaccounted_diff_shares, 1.875, 604800);

			stats->unaccounted_shares =
			stats->unaccounted_diff_shares =
			stats->unaccounted_rejects = 0;
			mutex_unlock(&sdata->stats_lock);
		}
	}

	return NULL;
}

/* Sends a heartbeat to ckdb every second to maintain the relationship of
 * ckpool always initiating a request -> getting a ckdb response, but allows
 * ckdb to provide specific commands to ckpool. */
static void *ckdb_heartbeat(void *arg)
{
	ckpool_t *ckp = (ckpool_t *)arg;
	sdata_t *sdata = ckp->data;

	pthread_detach(pthread_self());
	rename_proc("heartbeat");

	while (42) {
		char cdfield[64];
		ts_t ts_now;
		json_t *val;

		cksleep_ms(1000);
		if (unlikely(!ckmsgq_empty(sdata->ckdbq))) {
			LOGDEBUG("Witholding heartbeat due to ckdb messages being queued");
			continue;
		}
		ts_realtime(&ts_now);
		sprintf(cdfield, "%lu,%lu", ts_now.tv_sec, ts_now.tv_nsec);
		JSON_CPACK(val, "{ss,ss,ss,ss}",
				"createdate", cdfield,
				"createby", "code",
				"createcode", __func__,
				"createinet", ckp->serverurl[0]);
		ckdbq_add(ckp, ID_HEARTBEAT, val);
	}
	return NULL;
}

static void read_poolstats(ckpool_t *ckp)
{
	char *s = alloca(4096), *pstats, *dsps, *sps;
	sdata_t *sdata = ckp->data;
	pool_stats_t *stats = &sdata->stats;
	int tvsec_diff = 0, ret;
	tv_t now, last;
	json_t *val;
	FILE *fp;

	snprintf(s, 4095, "%s/pool/pool.status", ckp->logdir);
	fp = fopen(s, "re");
	if (!fp) {
		LOGINFO("Pool does not have a logfile to read");
		return;
	}
	memset(s, 0, 4096);
	ret = fread(s, 1, 4095, fp);
	fclose(fp);
	if (ret < 1 || !strlen(s)) {
		LOGDEBUG("No string to read in pool logfile");
		return;
	}
	/* Strip out end of line terminators */
	pstats = strsep(&s, "\n");
	dsps = strsep(&s, "\n");
	sps = strsep(&s, "\n");
	if (!s) {
		LOGINFO("Failed to find EOL in pool logfile");
		return;
	}
	val = json_loads(pstats, 0, NULL);
	if (!val) {
		LOGINFO("Failed to json decode pstats line from pool logfile: %s", pstats);
		return;
	}
	tv_time(&now);
	last.tv_sec = 0;
	json_get_int64(&last.tv_sec, val, "lastupdate");
	json_decref(val);
	LOGINFO("Successfully read pool pstats: %s", pstats);

	val = json_loads(dsps, 0, NULL);
	if (!val) {
		LOGINFO("Failed to json decode dsps line from pool logfile: %s", sps);
		return;
	}
	stats->dsps1 = dsps_from_key(val, "hashrate1m");
	stats->dsps5 = dsps_from_key(val, "hashrate5m");
	stats->dsps15 = dsps_from_key(val, "hashrate15m");
	stats->dsps60 = dsps_from_key(val, "hashrate1hr");
	stats->dsps360 = dsps_from_key(val, "hashrate6hr");
	stats->dsps1440 = dsps_from_key(val, "hashrate1d");
	stats->dsps10080 = dsps_from_key(val, "hashrate7d");
	json_decref(val);
	LOGINFO("Successfully read pool dsps: %s", dsps);

	val = json_loads(sps, 0, NULL);
	if (!val) {
		LOGINFO("Failed to json decode sps line from pool logfile: %s", dsps);
		return;
	}
	json_get_double(&stats->sps1, val, "SPS1m");
	json_get_double(&stats->sps5, val, "SPS5m");
	json_get_double(&stats->sps15, val, "SPS15m");
	json_get_double(&stats->sps60, val, "SPS1h");
	json_decref(val);

	LOGINFO("Successfully read pool sps: %s", sps);
	if (last.tv_sec)
		tvsec_diff = now.tv_sec - last.tv_sec - 60;
	if (tvsec_diff > 60) {
		LOGNOTICE("Old pool stats indicate pool down for %d seconds, decaying stats",
			  tvsec_diff);
		decay_time(&stats->sps1, 0, tvsec_diff, 60);
		decay_time(&stats->sps5, 0, tvsec_diff, 300);
		decay_time(&stats->sps15, 0, tvsec_diff, 900);
		decay_time(&stats->sps60, 0, tvsec_diff, 3600);

		decay_time(&stats->dsps1, 0, tvsec_diff, 60);
		decay_time(&stats->dsps5, 0, tvsec_diff, 300);
		decay_time(&stats->dsps15, 0, tvsec_diff, 900);
		decay_time(&stats->dsps60, 0, tvsec_diff, 3600);
		decay_time(&stats->dsps360, 0, tvsec_diff, 21600);
		decay_time(&stats->dsps1440, 0, tvsec_diff, 86400);
		decay_time(&stats->dsps10080, 0, tvsec_diff, 604800);
	}
}

int stratifier(proc_instance_t *pi)
{
	pthread_t pth_blockupdate, pth_statsupdate, pth_heartbeat;
	ckpool_t *ckp = pi->ckp;
	int ret = 1, threads;
	int64_t randomiser;
	char *buf = NULL;
	sdata_t *sdata;

	LOGWARNING("%s stratifier starting", ckp->name);
	sdata = ckzalloc(sizeof(sdata_t));
	ckp->data = sdata;
	sdata->ckp = ckp;
	sdata->verbose = true;

	/* Wait for the generator to have something for us */
	do {
		if (!ping_main(ckp)) {
			ret = 1;
			goto out;
		}
		if (ckp->proxy)
			break;
		buf = send_recv_proc(ckp->generator, "ping");
	} while (!buf);
	dealloc(buf);

	if (!ckp->proxy) {
		if (!test_address(ckp, ckp->btcaddress)) {
			LOGEMERG("Fatal: btcaddress invalid according to bitcoind");
			goto out;
		}

		/* Store this for use elsewhere */
		hex2bin(scriptsig_header_bin, scriptsig_header, 41);
		address_to_pubkeytxn(sdata->pubkeytxnbin, ckp->btcaddress);

		if (test_address(ckp, ckp->donaddress)) {
			ckp->donvalid = true;
			address_to_pubkeytxn(sdata->donkeytxnbin, ckp->donaddress);
		}
	}

	randomiser = time(NULL);
	sdata->enonce1_64 = htole64(randomiser);
	/* Set the initial id to time as high bits so as to not send the same
	 * id on restarts */
	randomiser <<= 32;
	if (!ckp->proxy)
		sdata->blockchange_id = sdata->workbase_id = randomiser;

	if (!ckp->serverurls) {
		ckp->serverurl[0] = "127.0.0.1";
		ckp->serverurls = 1;
	}
	cklock_init(&sdata->instance_lock);

	mutex_init(&sdata->ckdb_lock);
	sdata->ssends = create_ckmsgq(ckp, "ssender", &ssend_process);
	/* Create half as many share processing threads as there are CPUs */
	threads = sysconf(_SC_NPROCESSORS_ONLN) / 2 ? : 1;
	sdata->sshareq = create_ckmsgqs(ckp, "sprocessor", &sshare_process, threads);
	/* Create 1/4 as many stratum processing threads as there are CPUs */
	threads = threads / 2 ? : 1;
	sdata->srecvs = create_ckmsgqs(ckp, "sreceiver", &srecv_process, threads);
	sdata->sauthq = create_ckmsgq(ckp, "authoriser", &sauth_process);
	sdata->stxnq = create_ckmsgq(ckp, "stxnq", &send_transactions);
	if (!CKP_STANDALONE(ckp)) {
		sdata->ckdbq = create_ckmsgq(ckp, "ckdbqueue", &ckdbq_process);
		create_pthread(&pth_heartbeat, ckdb_heartbeat, ckp);
	}
	read_poolstats(ckp);

	cklock_init(&sdata->workbase_lock);
	if (!ckp->proxy)
		create_pthread(&pth_blockupdate, blockupdate, ckp);
	else {
		mutex_init(&sdata->proxy_lock);
	}

	mutex_init(&sdata->stats_lock);
	create_pthread(&pth_statsupdate, statsupdate, ckp);

	mutex_init(&sdata->share_lock);
	mutex_init(&sdata->block_lock);

	LOGWARNING("%s stratifier ready", ckp->name);

	ret = stratum_loop(ckp, pi);
out:
	if (ckp->proxy) {
		proxy_t *proxy, *tmpproxy;

		mutex_lock(&sdata->proxy_lock);
		HASH_ITER(hh, sdata->proxies, proxy, tmpproxy) {
			HASH_DEL(sdata->proxies, proxy);
			dealloc(proxy);
		}
		mutex_unlock(&sdata->proxy_lock);
	}
	dealloc(ckp->data);
	return process_exit(ckp, pi, ret);
}<|MERGE_RESOLUTION|>--- conflicted
+++ resolved
@@ -1702,16 +1702,11 @@
 	if (unlikely(ref < 0))
 		LOGERR("Instance ref count dropped below zero from %s %s:%d", file, func, line);
 
-<<<<<<< HEAD
 	if (dropped) {
 		if (user)
-			dec_worker(sdata->ckp, user);
-		reap_proxies(sdata->ckp, sdata);
-	}
-=======
-	if (dropped && user)
-		dec_worker(ckp, user);
->>>>>>> 5dda39dc
+			dec_worker(ckp, user);
+		reap_proxies(ckp, sdata);
+	}
 }
 
 #define dec_instance_ref(sdata, instance) _dec_instance_ref(sdata, instance, __FILE__, __func__, __LINE__)
